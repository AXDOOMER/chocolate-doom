--- conflicted
+++ resolved
@@ -1,31 +1,9 @@
 Competition Doom is a Doom source port based on Chocolate Doom v2
 and adds additional features and settings to it.
 
-<<<<<<< HEAD
 
 
 == Configuration File ==
-=======
-Chocolate Doom aims to accurately reproduce the original DOS version of
-Doom and other games based on the Doom engine in a form that can be
-run on modern computers.
-
-Originally, Chocolate Doom was only a Doom source port. The project
-now includes ports of Heretic and Hexen, and Strife.
-
-Chocolate Doom's aims are:
-
- * To always be 100% Free and Open Source software.
- * Portability to as many different operating systems as possible.
- * Accurate reproduction of the original DOS versions of the games,
-   including bugs.
- * Compatibility with the DOS demo, configuration and savegame files.
- * To provide an accurate retro "feel" (display and input should
-   behave the same).
-
-More information about the philosophy and design behind Chocolate Doom
-can be found in the PHILOSOPHY file distributed with the source code.
->>>>>>> 63e1c884
 
 Competition Doom also provides some extra settings.
 These are stored in a file named 'cndoom.cfg' with a prefix cn_.
@@ -36,23 +14,14 @@
 // 0 - No, 1 - Yes (Default)
 cn_timer_enabled              1
 
-<<<<<<< HEAD
 // Timer X position
 // Default: -1
 cn_timer_offset_x             -1
-=======
-Chocolate Doom is compatible with the DOS Doom configuration file
-(normally named 'default.cfg'). Existing configuration files for DOS
-Doom should therefore simply work out of the box. However, Chocolate
-Doom also provides some extra settings. These are stored in a
-separate file named 'chocolate-doom.cfg'.
->>>>>>> 63e1c884
 
 // Timer Y position
 // Default: 0
 cn_timer_offset_y             0
 
-<<<<<<< HEAD
 // Timer color
 // 0 - 255 (Default: 168)
 cn_timer_color_index          168
@@ -60,15 +29,6 @@
 // Shadow for timer
 // 0 - No (Default), 1 - Yes
 cn_timer_shadow_index         0
-=======
-== Command line options ==
-
-Chocolate Doom supports a number of command line parameters, including
-some extras that were not originally suported by the DOS versions. For
-binary distributions, see the CMDLINE file included with your
-download; more information is also available on the Chocolate Doom
-website.
->>>>>>> 63e1c884
 
 // Backgroung color for timer
 // 0 - 255 (Default:16)
@@ -79,19 +39,10 @@
 // 0 - 9999 (Default: 3000)
 cn_quickstart_delay           3000
 
-<<<<<<< HEAD
 // Precache all sounds at start, otherwise game will 'skip/lag'
 // when new sound is loaded.
 // 0 - No, 1 - Yes (Default)
 cn_precache_sounds            1
-=======
-Many Total Conversions (TCs) are distributed as a PWAD file which must
-be merged into the main IWAD. Typically a copy of DEUSF.EXE is
-included which performs this merge. Chocolate Doom includes a new
-option, '-merge', which will simulate this merge. Essentially, the
-WAD directory is merged in memory, removing the need to modify the
-IWAD on disk.
->>>>>>> 63e1c884
 
 // Competition Doom ID (required for demo submission)
 // You have to register on forum http://www.doom.com.hr/forum/
@@ -106,15 +57,7 @@
                 progress bar so you can adjust/press your mouse and key
 -printstats     Outputs gameplay stats per map/total to stdout/console
 
-<<<<<<< HEAD
 -speed          Use when recording speed category
-=======
- * Chocolate Doom includes a number of different options for music
-   playback. See the README.Music file for more details.
-
- * More information, including information about how to play various
-   classic TCs, is available on the Chocolate Doom website:
->>>>>>> 63e1c884
 
 -max            Use when recording max category
 
@@ -133,30 +76,17 @@
                 Combine vategory and movie eg. cndoom -max -movie
 
 
-<<<<<<< HEAD
 
 == Requirements ==
 
 For Windows:
 - DirectX 9.0c
 Microsoft .NET Framework 2.0 or higher (required only for launcher)
-=======
- * Chocolate Doom is not perfect. Although it aims to accurately
-   emulate reproduce the DOS executables, some behavior can be very
-   difficult to reproduce. Because of the nature of the project, you
-   may also encounter Vanilla Doom bugs; these are intentionally
-   present; see the NOT-BUGS file for more information.
-
-   New bug reports can be submitted to the issue tracker on Github:
-
-     https://github.com/chocolate-doom/chocolate-doom/issues
->>>>>>> 63e1c884
 
 For Win 9x, use -gdi command line option or start setup and change
 video_driver. All files, patches and fixes can be downloaded from here:
     http://doom.com.hr/cndoom/support/ 
 
-<<<<<<< HEAD
 
 
 == Other information ==
@@ -176,13 +106,4 @@
    admin@doom.com.hr  Thanks!
    
  * Competition Doom would not exist without Simon 'fraggle' Howard
- * and Ville 'xttl' Vuorinen, big thanks to both of them!
-=======
- * Chocolate Doom is distributed under the GNU GPL. See the COPYING
-   file for more information.
-
- * Please send any feedback, questions or suggestions to
-   fraggle@gmail.com. Thanks!
-
-# vim: tw=70
->>>>>>> 63e1c884
+ * and Ville 'xttl' Vuorinen, big thanks to both of them!