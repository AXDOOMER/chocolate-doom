AUX_DIST_GEN =                          \
        $(ac_aux_dir)/install-sh        \
        $(ac_aux_dir)/missing

MSVC_FILES=                             \
        msvc/chocolate.sln              \
        msvc/config.h                   \
        msvc/doom.vcproj                \
        msvc/heretic.vcproj             \
        msvc/hexen.vcproj               \
        msvc/inttypes.h                 \
        msvc/libpcsound.vcproj          \
        msvc/libtextscreen.vcproj       \
        msvc/README                     \
        msvc/server.vcproj              \
        msvc/setup.vcproj               \
        msvc/stdint.h                   \
        msvc/win32.rc

CODEBLOCKS_FILES=                              \
        codeblocks/chocolate.workspace         \
        codeblocks/config.h                    \
        codeblocks/doom.cbp                    \
        codeblocks/game-res.rc                 \
        codeblocks/heretic.cbp                 \
        codeblocks/hexen.cbp                   \
        codeblocks/libpcsound.cbp              \
        codeblocks/libtextscreen.cbp           \
        codeblocks/README                      \
        codeblocks/server.cbp                  \
        codeblocks/setup.cbp                   \
        codeblocks/setup-res.rc

DOC_FILES=                              \
<<<<<<< HEAD
        NEWS                            \
        CMDLINE                         \
        README                          \
        README.OPL                      \
        ChangeLog                       \
        NOT-BUGS
=======
        README                          \
        README.Music                    \
        NEWS                            \
        PHILOSOPHY                      \
        ChangeLog
>>>>>>> 63e1c884

EXTRA_DIST=                             \
        $(AUX_DIST_GEN)                 \
        $(MSVC_FILES)                   \
        $(CODEBLOCKS_FILES)             \
        $(DOC_FILES)                    \
        NOT-BUGS                        \
        README.Strife                   \
        .lvimrc                         \
        HACKING                         \
        rpm.spec

doomdocsdir = ${docdir}/../${PROGRAM_PREFIX}doom
doomdocs_DATA = $(DOC_FILES) NOT-BUGS

hereticdocsdir = ${docdir}/../${PROGRAM_PREFIX}heretic
hereticdocs_DATA = $(DOC_FILES)

hexendocsdir = ${docdir}/../${PROGRAM_PREFIX}hexen
hexendocs_DATA = $(DOC_FILES)

strifedocsdir = ${docdir}/../${PROGRAM_PREFIX}strife
strifedocs_DATA = $(DOC_FILES) README.Strife

MAINTAINERCLEANFILES =  $(AUX_DIST_GEN)

SUBDIRS=textscreen opl pcsound data src man

DIST_SUBDIRS=pkg $(SUBDIRS)

if HAVE_PYTHON

INSTALL : man/INSTALL.template man/simplecpp
	./man/simplecpp -DDOOM -DHERETIC -DHEXEN -DSTRIFE \
	                < man/INSTALL.template > $@

endif
<|MERGE_RESOLUTION|>--- conflicted
+++ resolved
@@ -32,20 +32,11 @@
         codeblocks/setup-res.rc
 
 DOC_FILES=                              \
-<<<<<<< HEAD
-        NEWS                            \
-        CMDLINE                         \
-        README                          \
-        README.OPL                      \
-        ChangeLog                       \
-        NOT-BUGS
-=======
         README                          \
         README.Music                    \
         NEWS                            \
         PHILOSOPHY                      \
         ChangeLog
->>>>>>> 63e1c884
 
 EXTRA_DIST=                             \
         $(AUX_DIST_GEN)                 \
