--- conflicted
+++ resolved
@@ -45,12 +45,8 @@
 MAINTAINERCLEANFILES =  $(AUX_DIST_GEN)
 
 docdir=$(prefix)/share/doc/@PACKAGE@
-<<<<<<< HEAD
 SUBDIRS=wince textscreen opl pcsound src man setup
-=======
-SUBDIRS=wince textscreen pcsound src man setup
 DIST_SUBDIRS=pkg $(SUBDIRS)
->>>>>>> 892ad7c0
 
 if HAVE_PYTHON
 
