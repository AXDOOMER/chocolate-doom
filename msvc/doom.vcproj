--- conflicted
+++ resolved
@@ -1,1201 +1,1163 @@
-<?xml version="1.0" encoding="Windows-1252"?>
-<VisualStudioProject
-	ProjectType="Visual C++"
-	Version="9,00"
-	Name="Doom"
-	ProjectGUID="{8B744A3B-8F18-41A0-85A3-293816E85B6E}"
-	RootNamespace="cndoom"
-	Keyword="Win32Proj"
-	TargetFrameworkVersion="196613"
-	>
-	<Platforms>
-		<Platform
-			Name="Win32"
-		/>
-	</Platforms>
-	<ToolFiles>
-	</ToolFiles>
-	<Configurations>
-		<Configuration
-			Name="Debug|Win32"
-			OutputDirectory="..\bin"
-			IntermediateDirectory="..\obj\doom\$(ConfigurationName)"
-			ConfigurationType="1"
-			CharacterSet="0"
-			>
-			<Tool
-				Name="VCPreBuildEventTool"
-			/>
-			<Tool
-				Name="VCCustomBuildTool"
-			/>
-			<Tool
-				Name="VCXMLDataGeneratorTool"
-			/>
-			<Tool
-				Name="VCWebServiceProxyGeneratorTool"
-			/>
-			<Tool
-				Name="VCMIDLTool"
-			/>
-			<Tool
-				Name="VCCLCompilerTool"
-				Optimization="0"
-				AdditionalIncludeDirectories=".;..\src;..\src\doom;..\textscreen;..\pcsound;..\opl"
-<<<<<<< HEAD
-				PreprocessorDefinitions="WIN32;_DEBUG;_CRT_SECURE_NO_WARNINGS;_CRT_SECURE_NO_DEPRECATE;_CRT_NONSTDC_NO_DEPRECATE;PROGRAM_PREFIX=&quot;\&quot;cn\&quot;&quot;"
-=======
-				PreprocessorDefinitions="WIN32;_DEBUG;_CRT_SECURE_NO_WARNINGS;_CRT_SECURE_NO_DEPRECATE;_CRT_NONSTDC_NO_DEPRECATE;PROGRAM_PREFIX=&quot;\&quot;chocolate-\&quot;&quot;"
->>>>>>> 63e1c884
-				MinimalRebuild="true"
-				ExceptionHandling="0"
-				BasicRuntimeChecks="3"
-				RuntimeLibrary="3"
-				EnableFunctionLevelLinking="true"
-				UsePrecompiledHeader="0"
-				ExpandAttributedSource="true"
-				AssemblerOutput="2"
-				WarningLevel="0"
-				DebugInformationFormat="4"
-				CompileAs="1"
-			/>
-			<Tool
-				Name="VCManagedResourceCompilerTool"
-			/>
-			<Tool
-				Name="VCResourceCompilerTool"
-			/>
-			<Tool
-				Name="VCPreLinkEventTool"
-			/>
-			<Tool
-				Name="VCLinkerTool"
-				AdditionalDependencies="SDL.lib SDLmain.lib SDL_mixer.lib SDL_net.lib"
-				OutputFile="$(OutDir)\cndoom-dbg.exe"
-				LinkIncremental="2"
-				IgnoreDefaultLibraryNames="msvcrt"
-				GenerateDebugInformation="true"
-				SubSystem="2"
-				DataExecutionPrevention="0"
-				TargetMachine="1"
-			/>
-			<Tool
-				Name="VCALinkTool"
-			/>
-			<Tool
-				Name="VCManifestTool"
-			/>
-			<Tool
-				Name="VCXDCMakeTool"
-			/>
-			<Tool
-				Name="VCBscMakeTool"
-			/>
-			<Tool
-				Name="VCFxCopTool"
-			/>
-			<Tool
-				Name="VCAppVerifierTool"
-			/>
-			<Tool
-				Name="VCPostBuildEventTool"
-			/>
-		</Configuration>
-		<Configuration
-			Name="Release|Win32"
-			OutputDirectory="..\bin"
-			IntermediateDirectory="..\obj\doom\$(ConfigurationName)"
-			ConfigurationType="1"
-			CharacterSet="0"
-			WholeProgramOptimization="0"
-			>
-			<Tool
-				Name="VCPreBuildEventTool"
-			/>
-			<Tool
-				Name="VCCustomBuildTool"
-			/>
-			<Tool
-				Name="VCXMLDataGeneratorTool"
-			/>
-			<Tool
-				Name="VCWebServiceProxyGeneratorTool"
-			/>
-			<Tool
-				Name="VCMIDLTool"
-			/>
-			<Tool
-				Name="VCCLCompilerTool"
-				Optimization="2"
-				InlineFunctionExpansion="2"
-				EnableIntrinsicFunctions="true"
-<<<<<<< HEAD
-				AdditionalIncludeDirectories=".;..\opl;..\src;..\src\doom;..\textscreen;..\pcsound"
-				PreprocessorDefinitions="WIN32;_CRT_SECURE_NO_WARNINGS;_CRT_SECURE_NO_DEPRECATE;_CRT_NONSTDC_NO_DEPRECATE;PROGRAM_PREFIX=&quot;\&quot;cn\&quot;&quot;"
-=======
-				FavorSizeOrSpeed="1"
-				OmitFramePointers="true"
-				WholeProgramOptimization="true"
-				AdditionalIncludeDirectories=".;..\src;..\src\doom;..\textscreen;..\pcsound;..\opl"
-				PreprocessorDefinitions="WIN32;_CRT_SECURE_NO_WARNINGS;_CRT_SECURE_NO_DEPRECATE;_CRT_NONSTDC_NO_DEPRECATE;PROGRAM_PREFIX=&quot;\&quot;chocolate-\&quot;&quot;"
->>>>>>> 63e1c884
-				RuntimeLibrary="2"
-				EnableFunctionLevelLinking="true"
-				UsePrecompiledHeader="0"
-				WarningLevel="3"
-				DebugInformationFormat="0"
-				CompileAs="1"
-			/>
-			<Tool
-				Name="VCManagedResourceCompilerTool"
-			/>
-			<Tool
-				Name="VCResourceCompilerTool"
-			/>
-			<Tool
-				Name="VCPreLinkEventTool"
-			/>
-			<Tool
-				Name="VCLinkerTool"
-				AdditionalDependencies="SDL.lib SDLmain.lib SDL_mixer.lib SDL_net.lib"
-				OutputFile="$(OutDir)\cndoom.exe"
-				LinkIncremental="0"
-				IgnoreDefaultLibraryNames="msvcrtd"
-				GenerateDebugInformation="false"
-<<<<<<< HEAD
-				SubSystem="2"
-=======
-				GenerateMapFile="true"
-				SubSystem="1"
->>>>>>> 63e1c884
-				OptimizeReferences="2"
-				EnableCOMDATFolding="2"
-				LinkTimeCodeGeneration="1"
-				DataExecutionPrevention="0"
-				TurnOffAssemblyGeneration="false"
-				TargetMachine="1"
-			/>
-			<Tool
-				Name="VCALinkTool"
-			/>
-			<Tool
-				Name="VCManifestTool"
-			/>
-			<Tool
-				Name="VCXDCMakeTool"
-			/>
-			<Tool
-				Name="VCBscMakeTool"
-			/>
-			<Tool
-				Name="VCFxCopTool"
-			/>
-			<Tool
-				Name="VCAppVerifierTool"
-			/>
-			<Tool
-				Name="VCPostBuildEventTool"
-			/>
-		</Configuration>
-	</Configurations>
-	<References>
-	</References>
-	<Files>
-		<Filter
-			Name="Header Files"
-			>
-			<File
-				RelativePath="..\src\aes_prng.h"
-				>
-			</File>
-			<File
-				RelativePath="..\src\d_event.h"
-				>
-			</File>
-			<File
-				RelativePath="..\src\d_iwad.h"
-				>
-			</File>
-			<File
-				RelativePath="..\src\d_loop.h"
-				>
-			</File>
-			<File
-				RelativePath="..\src\d_mode.h"
-				>
-			</File>
-			<File
-				RelativePath="..\src\d_ticcmd.h"
-				>
-			</File>
-			<File
-<<<<<<< HEAD
-				RelativePath="..\opl\dbopl.h"
-				>
-			</File>
-			<File
-=======
->>>>>>> 63e1c884
-				RelativePath="..\src\deh_defs.h"
-				>
-			</File>
-			<File
-				RelativePath="..\src\deh_io.h"
-				>
-			</File>
-			<File
-				RelativePath="..\src\deh_main.h"
-				>
-			</File>
-			<File
-				RelativePath="..\src\deh_mapping.h"
-				>
-			</File>
-			<File
-				RelativePath="..\src\deh_str.h"
-				>
-			</File>
-			<File
-				RelativePath="..\src\doomfeatures.h"
-				>
-			</File>
-			<File
-				RelativePath="..\src\doomkeys.h"
-				>
-			</File>
-			<File
-				RelativePath="..\src\doomtype.h"
-				>
-			</File>
-			<File
-				RelativePath="..\src\gusconf.h"
-				>
-			</File>
-			<File
-				RelativePath="..\src\i_cdmus.h"
-				>
-			</File>
-			<File
-				RelativePath="..\src\i_endoom.h"
-				>
-			</File>
-			<File
-				RelativePath="..\src\i_joystick.h"
-				>
-			</File>
-			<File
-				RelativePath="..\src\i_scale.h"
-				>
-			</File>
-			<File
-				RelativePath="..\src\i_sound.h"
-				>
-			</File>
-			<File
-				RelativePath="..\src\i_swap.h"
-				>
-			</File>
-			<File
-				RelativePath="..\src\i_system.h"
-				>
-			</File>
-			<File
-				RelativePath="..\src\i_timer.h"
-				>
-			</File>
-			<File
-				RelativePath="..\src\i_video.h"
-				>
-			</File>
-			<File
-				RelativePath="..\src\i_videohr.h"
-				>
-			</File>
-			<File
-				RelativePath="..\opl\ioperm_sys.h"
-				>
-			</File>
-			<File
-				RelativePath="..\src\m_argv.h"
-				>
-			</File>
-			<File
-				RelativePath="..\src\m_bbox.h"
-				>
-			</File>
-			<File
-				RelativePath="..\src\m_cheat.h"
-				>
-			</File>
-			<File
-				RelativePath="..\src\m_config.h"
-				>
-			</File>
-			<File
-				RelativePath="..\src\m_controls.h"
-				>
-			</File>
-			<File
-				RelativePath="..\src\m_fixed.h"
-				>
-			</File>
-			<File
-				RelativePath="..\src\m_misc.h"
-				>
-			</File>
-			<File
-				RelativePath="..\src\memio.h"
-				>
-			</File>
-			<File
-				RelativePath="..\src\midifile.h"
-				>
-			</File>
-			<File
-				RelativePath="..\src\mus2mid.h"
-				>
-			</File>
-			<File
-				RelativePath="..\src\net_client.h"
-				>
-			</File>
-			<File
-				RelativePath="..\src\net_common.h"
-				>
-			</File>
-			<File
-				RelativePath="..\src\net_dedicated.h"
-				>
-			</File>
-			<File
-				RelativePath="..\src\net_defs.h"
-				>
-			</File>
-			<File
-				RelativePath="..\src\net_gui.h"
-				>
-			</File>
-			<File
-				RelativePath="..\src\net_io.h"
-				>
-			</File>
-			<File
-				RelativePath="..\src\net_loop.h"
-				>
-			</File>
-			<File
-				RelativePath="..\src\net_packet.h"
-				>
-			</File>
-			<File
-				RelativePath="..\src\net_query.h"
-				>
-			</File>
-			<File
-				RelativePath="..\src\net_sdl.h"
-				>
-			</File>
-			<File
-				RelativePath="..\src\net_server.h"
-				>
-			</File>
-			<File
-				RelativePath="..\src\net_structrw.h"
-				>
-			</File>
-			<File
-<<<<<<< HEAD
-				RelativePath="..\opl\opl.h"
-				>
-			</File>
-			<File
-				RelativePath="..\opl\opl_internal.h"
-				>
-			</File>
-			<File
-				RelativePath="..\opl\opl_queue.h"
-				>
-			</File>
-			<File
-				RelativePath="..\opl\opl_timer.h"
-				>
-			</File>
-			<File
-=======
->>>>>>> 63e1c884
-				RelativePath="..\src\sha1.h"
-				>
-			</File>
-			<File
-				RelativePath="..\src\tables.h"
-				>
-			</File>
-			<File
-				RelativePath="..\src\v_patch.h"
-				>
-			</File>
-			<File
-				RelativePath="..\src\v_video.h"
-				>
-			</File>
-			<File
-				RelativePath="..\src\w_checksum.h"
-				>
-			</File>
-			<File
-				RelativePath="..\src\w_file.h"
-				>
-			</File>
-			<File
-				RelativePath="..\src\w_main.h"
-				>
-			</File>
-			<File
-				RelativePath="..\src\w_merge.h"
-				>
-			</File>
-			<File
-				RelativePath="..\src\w_wad.h"
-				>
-			</File>
-			<File
-				RelativePath="..\src\z_zone.h"
-				>
-			</File>
-			<Filter
-				Name="doom"
-				>
-				<File
-					RelativePath="..\src\doom\am_map.h"
-					>
-				</File>
-				<File
-					RelativePath="..\src\doom\cn_meta.h"
-					>
-				</File>
-				<File
-					RelativePath="..\src\doom\cn_timer.h"
-					>
-				</File>
-				<File
-					RelativePath="..\src\doom\d_englsh.h"
-					>
-				</File>
-				<File
-					RelativePath="..\src\doom\d_items.h"
-					>
-				</File>
-				<File
-					RelativePath="..\src\doom\d_main.h"
-					>
-				</File>
-				<File
-<<<<<<< HEAD
-					RelativePath="..\src\doom\d_player.h"
-					>
-				</File>
-				<File
-					RelativePath="..\src\doom\d_textur.h"
-					>
-				</File>
-				<File
-					RelativePath="..\src\doom\d_think.h"
-					>
-				</File>
-				<File
-=======
->>>>>>> 63e1c884
-					RelativePath="..\src\doom\deh_misc.h"
-					>
-				</File>
-				<File
-					RelativePath="..\src\doom\doomdata.h"
-					>
-				</File>
-				<File
-					RelativePath="..\src\doom\doomdef.h"
-					>
-				</File>
-				<File
-					RelativePath="..\src\doom\doomstat.h"
-					>
-				</File>
-				<File
-					RelativePath="..\src\doom\dstrings.h"
-					>
-				</File>
-				<File
-					RelativePath="..\src\doom\f_finale.h"
-					>
-				</File>
-				<File
-					RelativePath="..\src\doom\f_wipe.h"
-					>
-				</File>
-				<File
-					RelativePath="..\src\doom\g_game.h"
-					>
-				</File>
-				<File
-					RelativePath="..\src\doom\hu_lib.h"
-					>
-				</File>
-				<File
-					RelativePath="..\src\doom\hu_stuff.h"
-					>
-				</File>
-				<File
-					RelativePath="..\src\doom\info.h"
-					>
-				</File>
-				<File
-					RelativePath="..\src\doom\m_menu.h"
-					>
-				</File>
-				<File
-					RelativePath="..\src\doom\m_random.h"
-					>
-				</File>
-				<File
-					RelativePath="..\src\doom\p_inter.h"
-					>
-				</File>
-				<File
-					RelativePath="..\src\doom\p_local.h"
-					>
-				</File>
-				<File
-					RelativePath="..\src\doom\p_mobj.h"
-					>
-				</File>
-				<File
-					RelativePath="..\src\doom\p_pspr.h"
-					>
-				</File>
-				<File
-					RelativePath="..\src\doom\p_saveg.h"
-					>
-				</File>
-				<File
-					RelativePath="..\src\doom\p_setup.h"
-					>
-				</File>
-				<File
-					RelativePath="..\src\doom\p_spec.h"
-					>
-				</File>
-				<File
-					RelativePath="..\src\doom\p_tick.h"
-					>
-				</File>
-				<File
-					RelativePath="..\src\doom\r_bsp.h"
-					>
-				</File>
-				<File
-					RelativePath="..\src\doom\r_data.h"
-					>
-				</File>
-				<File
-					RelativePath="..\src\doom\r_defs.h"
-					>
-				</File>
-				<File
-					RelativePath="..\src\doom\r_draw.h"
-					>
-				</File>
-				<File
-					RelativePath="..\src\doom\r_local.h"
-					>
-				</File>
-				<File
-					RelativePath="..\src\doom\r_main.h"
-					>
-				</File>
-				<File
-					RelativePath="..\src\doom\r_plane.h"
-					>
-				</File>
-				<File
-					RelativePath="..\src\doom\r_segs.h"
-					>
-				</File>
-				<File
-					RelativePath="..\src\doom\r_sky.h"
-					>
-				</File>
-				<File
-					RelativePath="..\src\doom\r_state.h"
-					>
-				</File>
-				<File
-					RelativePath="..\src\doom\r_things.h"
-					>
-				</File>
-				<File
-					RelativePath="..\src\doom\s_sound.h"
-					>
-				</File>
-				<File
-					RelativePath="..\src\doom\sounds.h"
-					>
-				</File>
-				<File
-					RelativePath="..\src\doom\st_lib.h"
-					>
-				</File>
-				<File
-					RelativePath="..\src\doom\st_stuff.h"
-					>
-				</File>
-				<File
-					RelativePath="..\src\doom\statdump.h"
-					>
-				</File>
-				<File
-					RelativePath="..\src\doom\wi_stuff.h"
-					>
-				</File>
-			</Filter>
-		</Filter>
-		<Filter
-			Name="Source Files"
-			>
-			<File
-				RelativePath="..\src\aes_prng.c"
-				>
-			</File>
-			<File
-				RelativePath="..\src\d_event.c"
-				>
-			</File>
-			<File
-				RelativePath="..\src\d_iwad.c"
-				>
-			</File>
-			<File
-				RelativePath="..\src\d_loop.c"
-				>
-			</File>
-			<File
-				RelativePath="..\src\d_mode.c"
-				>
-			</File>
-			<File
-<<<<<<< HEAD
-				RelativePath="..\opl\dbopl.c"
-				>
-			</File>
-			<File
-=======
->>>>>>> 63e1c884
-				RelativePath="..\src\deh_io.c"
-				>
-			</File>
-			<File
-				RelativePath="..\src\deh_main.c"
-				>
-			</File>
-			<File
-				RelativePath="..\src\deh_mapping.c"
-				>
-			</File>
-			<File
-				RelativePath="..\src\deh_str.c"
-				>
-			</File>
-			<File
-				RelativePath="..\src\deh_text.c"
-				>
-			</File>
-			<File
-				RelativePath="..\src\gusconf.c"
-				>
-			</File>
-			<File
-				RelativePath="..\src\i_cdmus.c"
-				>
-			</File>
-			<File
-				RelativePath="..\src\i_endoom.c"
-				>
-			</File>
-			<File
-				RelativePath="..\src\i_joystick.c"
-				>
-			</File>
-			<File
-				RelativePath="..\src\i_main.c"
-				>
-			</File>
-			<File
-				RelativePath="..\src\i_oplmusic.c"
-				>
-			</File>
-			<File
-				RelativePath="..\src\i_pcsound.c"
-				>
-			</File>
-			<File
-				RelativePath="..\src\i_scale.c"
-				>
-			</File>
-			<File
-				RelativePath="..\src\i_sdlmusic.c"
-				>
-			</File>
-			<File
-				RelativePath="..\src\i_sdlsound.c"
-				>
-			</File>
-			<File
-				RelativePath="..\src\i_sound.c"
-				>
-			</File>
-			<File
-				RelativePath="..\src\i_system.c"
-				>
-			</File>
-			<File
-				RelativePath="..\src\i_timer.c"
-				>
-			</File>
-			<File
-				RelativePath="..\src\i_video.c"
-				>
-			</File>
-			<File
-				RelativePath="..\src\i_videohr.c"
-				>
-			</File>
-			<File
-				RelativePath="..\src\icon.c"
-				>
-			</File>
-			<File
-				RelativePath="..\opl\ioperm_sys.c"
-				>
-			</File>
-			<File
-				RelativePath="..\src\m_argv.c"
-				>
-			</File>
-			<File
-				RelativePath="..\src\m_bbox.c"
-				>
-			</File>
-			<File
-				RelativePath="..\src\m_cheat.c"
-				>
-			</File>
-			<File
-				RelativePath="..\src\m_config.c"
-				>
-			</File>
-			<File
-				RelativePath="..\src\m_controls.c"
-				>
-			</File>
-			<File
-				RelativePath="..\src\m_fixed.c"
-				>
-			</File>
-			<File
-				RelativePath="..\src\m_misc.c"
-				>
-			</File>
-			<File
-				RelativePath="..\src\memio.c"
-				>
-			</File>
-			<File
-				RelativePath="..\src\midifile.c"
-				>
-			</File>
-			<File
-				RelativePath="..\src\mus2mid.c"
-				>
-			</File>
-			<File
-				RelativePath="..\src\net_client.c"
-				>
-			</File>
-			<File
-				RelativePath="..\src\net_common.c"
-				>
-			</File>
-			<File
-				RelativePath="..\src\net_dedicated.c"
-				>
-			</File>
-			<File
-				RelativePath="..\src\net_gui.c"
-				>
-			</File>
-			<File
-				RelativePath="..\src\net_io.c"
-				>
-			</File>
-			<File
-				RelativePath="..\src\net_loop.c"
-				>
-			</File>
-			<File
-				RelativePath="..\src\net_packet.c"
-				>
-			</File>
-			<File
-				RelativePath="..\src\net_query.c"
-				>
-			</File>
-			<File
-				RelativePath="..\src\net_sdl.c"
-				>
-			</File>
-			<File
-				RelativePath="..\src\net_server.c"
-				>
-			</File>
-			<File
-				RelativePath="..\src\net_structrw.c"
-				>
-			</File>
-			<File
-<<<<<<< HEAD
-				RelativePath="..\opl\opl.c"
-				>
-			</File>
-			<File
-				RelativePath="..\opl\opl_linux.c"
-				>
-			</File>
-			<File
-				RelativePath="..\opl\opl_obsd.c"
-				>
-			</File>
-			<File
-				RelativePath="..\opl\opl_queue.c"
-				>
-			</File>
-			<File
-				RelativePath="..\opl\opl_sdl.c"
-				>
-			</File>
-			<File
-				RelativePath="..\opl\opl_timer.c"
-				>
-			</File>
-			<File
-				RelativePath="..\opl\opl_win32.c"
-				>
-			</File>
-			<File
-=======
->>>>>>> 63e1c884
-				RelativePath="..\src\sha1.c"
-				>
-			</File>
-			<File
-				RelativePath="..\src\tables.c"
-				>
-			</File>
-			<File
-				RelativePath="..\src\v_video.c"
-				>
-			</File>
-			<File
-				RelativePath="..\src\w_checksum.c"
-				>
-			</File>
-			<File
-				RelativePath="..\src\w_file.c"
-				>
-			</File>
-			<File
-				RelativePath="..\src\w_file_posix.c"
-				>
-			</File>
-			<File
-				RelativePath="..\src\w_file_stdc.c"
-				>
-			</File>
-			<File
-				RelativePath="..\src\w_file_win32.c"
-				>
-			</File>
-			<File
-				RelativePath="..\src\w_main.c"
-				>
-			</File>
-			<File
-				RelativePath="..\src\w_merge.c"
-				>
-			</File>
-			<File
-				RelativePath="..\src\w_wad.c"
-				>
-			</File>
-			<File
-				RelativePath="..\src\z_zone.c"
-				>
-			</File>
-			<Filter
-				Name="doom"
-				>
-				<File
-					RelativePath="..\src\doom\am_map.c"
-					>
-				</File>
-				<File
-					RelativePath="..\src\doom\cn_meta.c"
-					>
-				</File>
-				<File
-					RelativePath="..\src\doom\cn_timer.c"
-					>
-				</File>
-				<File
-					RelativePath="..\src\doom\d_items.c"
-					>
-				</File>
-				<File
-					RelativePath="..\src\doom\d_main.c"
-					>
-				</File>
-				<File
-					RelativePath="..\src\doom\d_net.c"
-					>
-				</File>
-				<File
-<<<<<<< HEAD
-					RelativePath="..\src\doom\deh_ammo.c"
-					>
-				</File>
-				<File
-					RelativePath="..\src\doom\deh_cheat.c"
-					>
-				</File>
-				<File
-					RelativePath="..\src\doom\deh_doom.c"
-					>
-				</File>
-				<File
-=======
-					RelativePath="..\src\doom\deh_doom.c"
-					>
-				</File>
-				<File
->>>>>>> 63e1c884
-					RelativePath="..\src\doom\deh_frame.c"
-					>
-				</File>
-				<File
-					RelativePath="..\src\doom\deh_misc.c"
-					>
-				</File>
-				<File
-					RelativePath="..\src\doom\deh_ptr.c"
-					>
-				</File>
-				<File
-					RelativePath="..\src\doom\deh_sound.c"
-					>
-				</File>
-				<File
-					RelativePath="..\src\doom\deh_thing.c"
-					>
-				</File>
-				<File
-					RelativePath="..\src\doom\deh_weapon.c"
-					>
-				</File>
-				<File
-					RelativePath="..\src\doom\doomdef.c"
-					>
-				</File>
-				<File
-					RelativePath="..\src\doom\doomstat.c"
-					>
-				</File>
-				<File
-					RelativePath="..\src\doom\dstrings.c"
-					>
-				</File>
-				<File
-					RelativePath="..\src\doom\f_finale.c"
-					>
-				</File>
-				<File
-					RelativePath="..\src\doom\f_wipe.c"
-					>
-				</File>
-				<File
-					RelativePath="..\src\doom\g_game.c"
-					>
-				</File>
-				<File
-					RelativePath="..\src\doom\hu_lib.c"
-					>
-				</File>
-				<File
-					RelativePath="..\src\doom\hu_stuff.c"
-					>
-				</File>
-				<File
-					RelativePath="..\src\doom\info.c"
-					>
-				</File>
-				<File
-					RelativePath="..\src\doom\m_menu.c"
-					>
-				</File>
-				<File
-					RelativePath="..\src\doom\m_random.c"
-					>
-				</File>
-				<File
-					RelativePath="..\src\doom\p_ceilng.c"
-					>
-				</File>
-				<File
-					RelativePath="..\src\doom\p_doors.c"
-					>
-				</File>
-				<File
-					RelativePath="..\src\doom\p_enemy.c"
-					>
-				</File>
-				<File
-					RelativePath="..\src\doom\p_floor.c"
-					>
-				</File>
-				<File
-					RelativePath="..\src\doom\p_inter.c"
-					>
-				</File>
-				<File
-					RelativePath="..\src\doom\p_lights.c"
-					>
-				</File>
-				<File
-					RelativePath="..\src\doom\p_map.c"
-					>
-				</File>
-				<File
-					RelativePath="..\src\doom\p_maputl.c"
-					>
-				</File>
-				<File
-					RelativePath="..\src\doom\p_mobj.c"
-					>
-				</File>
-				<File
-					RelativePath="..\src\doom\p_plats.c"
-					>
-				</File>
-				<File
-					RelativePath="..\src\doom\p_pspr.c"
-					>
-				</File>
-				<File
-					RelativePath="..\src\doom\p_saveg.c"
-					>
-				</File>
-				<File
-					RelativePath="..\src\doom\p_setup.c"
-					>
-				</File>
-				<File
-					RelativePath="..\src\doom\p_sight.c"
-					>
-				</File>
-				<File
-					RelativePath="..\src\doom\p_spec.c"
-					>
-				</File>
-				<File
-					RelativePath="..\src\doom\p_switch.c"
-					>
-				</File>
-				<File
-					RelativePath="..\src\doom\p_telept.c"
-					>
-				</File>
-				<File
-					RelativePath="..\src\doom\p_tick.c"
-					>
-				</File>
-				<File
-					RelativePath="..\src\doom\p_user.c"
-					>
-				</File>
-				<File
-					RelativePath="..\src\doom\r_bsp.c"
-					>
-				</File>
-				<File
-					RelativePath="..\src\doom\r_data.c"
-					>
-				</File>
-				<File
-					RelativePath="..\src\doom\r_draw.c"
-					>
-				</File>
-				<File
-					RelativePath="..\src\doom\r_main.c"
-					>
-				</File>
-				<File
-					RelativePath="..\src\doom\r_plane.c"
-					>
-				</File>
-				<File
-					RelativePath="..\src\doom\r_segs.c"
-					>
-				</File>
-				<File
-					RelativePath="..\src\doom\r_sky.c"
-					>
-				</File>
-				<File
-					RelativePath="..\src\doom\r_things.c"
-					>
-				</File>
-				<File
-					RelativePath="..\src\doom\s_sound.c"
-					>
-				</File>
-				<File
-					RelativePath="..\src\doom\sounds.c"
-					>
-				</File>
-				<File
-					RelativePath="..\src\doom\st_lib.c"
-					>
-				</File>
-				<File
-					RelativePath="..\src\doom\st_stuff.c"
-					>
-				</File>
-				<File
-					RelativePath="..\src\doom\statdump.c"
-					>
-				</File>
-				<File
-					RelativePath="..\src\doom\wi_stuff.c"
-					>
-				</File>
-			</Filter>
-		</Filter>
-		<Filter
-			Name="Resource Files"
-			>
-			<File
-				RelativePath=".\win32.rc"
-				>
-			</File>
-		</Filter>
-	</Files>
-	<Globals>
-	</Globals>
-</VisualStudioProject>
+<?xml version="1.0" encoding="Windows-1252"?>
+<VisualStudioProject
+	ProjectType="Visual C++"
+	Version="9,00"
+	Name="Doom"
+	ProjectGUID="{8B744A3B-8F18-41A0-85A3-293816E85B6E}"
+	RootNamespace="cndoom"
+	Keyword="Win32Proj"
+	TargetFrameworkVersion="196613"
+	>
+	<Platforms>
+		<Platform
+			Name="Win32"
+		/>
+	</Platforms>
+	<ToolFiles>
+	</ToolFiles>
+	<Configurations>
+		<Configuration
+			Name="Debug|Win32"
+			OutputDirectory="..\bin"
+			IntermediateDirectory="..\obj\doom\$(ConfigurationName)"
+			ConfigurationType="1"
+			CharacterSet="0"
+			>
+			<Tool
+				Name="VCPreBuildEventTool"
+			/>
+			<Tool
+				Name="VCCustomBuildTool"
+			/>
+			<Tool
+				Name="VCXMLDataGeneratorTool"
+			/>
+			<Tool
+				Name="VCWebServiceProxyGeneratorTool"
+			/>
+			<Tool
+				Name="VCMIDLTool"
+			/>
+			<Tool
+				Name="VCCLCompilerTool"
+				Optimization="0"
+				AdditionalIncludeDirectories=".;..\src;..\src\doom;..\textscreen;..\pcsound;..\opl"
+				PreprocessorDefinitions="WIN32;_DEBUG;_CRT_SECURE_NO_WARNINGS;_CRT_SECURE_NO_DEPRECATE;_CRT_NONSTDC_NO_DEPRECATE;PROGRAM_PREFIX=&quot;\&quot;cn\&quot;&quot;"
+				MinimalRebuild="true"
+				ExceptionHandling="0"
+				BasicRuntimeChecks="3"
+				RuntimeLibrary="3"
+				EnableFunctionLevelLinking="true"
+				UsePrecompiledHeader="0"
+				ExpandAttributedSource="true"
+				AssemblerOutput="2"
+				WarningLevel="0"
+				DebugInformationFormat="4"
+				CompileAs="1"
+			/>
+			<Tool
+				Name="VCManagedResourceCompilerTool"
+			/>
+			<Tool
+				Name="VCResourceCompilerTool"
+			/>
+			<Tool
+				Name="VCPreLinkEventTool"
+			/>
+			<Tool
+				Name="VCLinkerTool"
+				AdditionalDependencies="SDL.lib SDLmain.lib SDL_mixer.lib SDL_net.lib"
+				OutputFile="$(OutDir)\cndoom-dbg.exe"
+				LinkIncremental="2"
+				IgnoreDefaultLibraryNames="msvcrt"
+				GenerateDebugInformation="true"
+				SubSystem="2"
+				DataExecutionPrevention="0"
+				TargetMachine="1"
+			/>
+			<Tool
+				Name="VCALinkTool"
+			/>
+			<Tool
+				Name="VCManifestTool"
+			/>
+			<Tool
+				Name="VCXDCMakeTool"
+			/>
+			<Tool
+				Name="VCBscMakeTool"
+			/>
+			<Tool
+				Name="VCFxCopTool"
+			/>
+			<Tool
+				Name="VCAppVerifierTool"
+			/>
+			<Tool
+				Name="VCPostBuildEventTool"
+			/>
+		</Configuration>
+		<Configuration
+			Name="Release|Win32"
+			OutputDirectory="..\bin"
+			IntermediateDirectory="..\obj\doom\$(ConfigurationName)"
+			ConfigurationType="1"
+			CharacterSet="0"
+			WholeProgramOptimization="0"
+			>
+			<Tool
+				Name="VCPreBuildEventTool"
+			/>
+			<Tool
+				Name="VCCustomBuildTool"
+			/>
+			<Tool
+				Name="VCXMLDataGeneratorTool"
+			/>
+			<Tool
+				Name="VCWebServiceProxyGeneratorTool"
+			/>
+			<Tool
+				Name="VCMIDLTool"
+			/>
+			<Tool
+				Name="VCCLCompilerTool"
+				Optimization="2"
+				InlineFunctionExpansion="2"
+				EnableIntrinsicFunctions="true"
+				AdditionalIncludeDirectories=".;..\opl;..\src;..\src\doom;..\textscreen;..\pcsound"
+				PreprocessorDefinitions="WIN32;_CRT_SECURE_NO_WARNINGS;_CRT_SECURE_NO_DEPRECATE;_CRT_NONSTDC_NO_DEPRECATE;PROGRAM_PREFIX=&quot;\&quot;cn\&quot;&quot;"
+				RuntimeLibrary="2"
+				EnableFunctionLevelLinking="true"
+				UsePrecompiledHeader="0"
+				WarningLevel="3"
+				DebugInformationFormat="0"
+				CompileAs="1"
+			/>
+			<Tool
+				Name="VCManagedResourceCompilerTool"
+			/>
+			<Tool
+				Name="VCResourceCompilerTool"
+			/>
+			<Tool
+				Name="VCPreLinkEventTool"
+			/>
+			<Tool
+				Name="VCLinkerTool"
+				AdditionalDependencies="SDL.lib SDLmain.lib SDL_mixer.lib SDL_net.lib"
+				OutputFile="$(OutDir)\cndoom.exe"
+				LinkIncremental="0"
+				IgnoreDefaultLibraryNames="msvcrtd"
+				GenerateDebugInformation="false"
+				GenerateMapFile="true"
+				SubSystem="2"
+				OptimizeReferences="2"
+				EnableCOMDATFolding="2"
+				LinkTimeCodeGeneration="1"
+				DataExecutionPrevention="0"
+				TurnOffAssemblyGeneration="false"
+				TargetMachine="1"
+			/>
+			<Tool
+				Name="VCALinkTool"
+			/>
+			<Tool
+				Name="VCManifestTool"
+			/>
+			<Tool
+				Name="VCXDCMakeTool"
+			/>
+			<Tool
+				Name="VCBscMakeTool"
+			/>
+			<Tool
+				Name="VCFxCopTool"
+			/>
+			<Tool
+				Name="VCAppVerifierTool"
+			/>
+			<Tool
+				Name="VCPostBuildEventTool"
+			/>
+		</Configuration>
+	</Configurations>
+	<References>
+	</References>
+	<Files>
+		<Filter
+			Name="Header Files"
+			>
+			<File
+				RelativePath="..\src\aes_prng.h"
+				>
+			</File>
+			<File
+				RelativePath="..\src\d_event.h"
+				>
+			</File>
+			<File
+				RelativePath="..\src\d_iwad.h"
+				>
+			</File>
+			<File
+				RelativePath="..\src\d_loop.h"
+				>
+			</File>
+			<File
+				RelativePath="..\src\d_mode.h"
+				>
+			</File>
+			<File
+				RelativePath="..\src\d_ticcmd.h"
+				>
+			</File>
+			<File
+				RelativePath="..\opl\dbopl.h"
+				>
+			</File>
+			<File
+				RelativePath="..\src\deh_defs.h"
+				>
+			</File>
+			<File
+				RelativePath="..\src\deh_io.h"
+				>
+			</File>
+			<File
+				RelativePath="..\src\deh_main.h"
+				>
+			</File>
+			<File
+				RelativePath="..\src\deh_mapping.h"
+				>
+			</File>
+			<File
+				RelativePath="..\src\deh_str.h"
+				>
+			</File>
+			<File
+				RelativePath="..\src\doomfeatures.h"
+				>
+			</File>
+			<File
+				RelativePath="..\src\doomkeys.h"
+				>
+			</File>
+			<File
+				RelativePath="..\src\doomtype.h"
+				>
+			</File>
+			<File
+				RelativePath="..\src\gusconf.h"
+				>
+			</File>
+			<File
+				RelativePath="..\src\i_cdmus.h"
+				>
+			</File>
+			<File
+				RelativePath="..\src\i_endoom.h"
+				>
+			</File>
+			<File
+				RelativePath="..\src\i_joystick.h"
+				>
+			</File>
+			<File
+				RelativePath="..\src\i_scale.h"
+				>
+			</File>
+			<File
+				RelativePath="..\src\i_sound.h"
+				>
+			</File>
+			<File
+				RelativePath="..\src\i_swap.h"
+				>
+			</File>
+			<File
+				RelativePath="..\src\i_system.h"
+				>
+			</File>
+			<File
+				RelativePath="..\src\i_timer.h"
+				>
+			</File>
+			<File
+				RelativePath="..\src\i_video.h"
+				>
+			</File>
+			<File
+				RelativePath="..\src\i_videohr.h"
+				>
+			</File>
+			<File
+				RelativePath="..\opl\ioperm_sys.h"
+				>
+			</File>
+			<File
+				RelativePath="..\src\m_argv.h"
+				>
+			</File>
+			<File
+				RelativePath="..\src\m_bbox.h"
+				>
+			</File>
+			<File
+				RelativePath="..\src\m_cheat.h"
+				>
+			</File>
+			<File
+				RelativePath="..\src\m_config.h"
+				>
+			</File>
+			<File
+				RelativePath="..\src\m_controls.h"
+				>
+			</File>
+			<File
+				RelativePath="..\src\m_fixed.h"
+				>
+			</File>
+			<File
+				RelativePath="..\src\m_misc.h"
+				>
+			</File>
+			<File
+				RelativePath="..\src\memio.h"
+				>
+			</File>
+			<File
+				RelativePath="..\src\midifile.h"
+				>
+			</File>
+			<File
+				RelativePath="..\src\mus2mid.h"
+				>
+			</File>
+			<File
+				RelativePath="..\src\net_client.h"
+				>
+			</File>
+			<File
+				RelativePath="..\src\net_common.h"
+				>
+			</File>
+			<File
+				RelativePath="..\src\net_dedicated.h"
+				>
+			</File>
+			<File
+				RelativePath="..\src\net_defs.h"
+				>
+			</File>
+			<File
+				RelativePath="..\src\net_gui.h"
+				>
+			</File>
+			<File
+				RelativePath="..\src\net_io.h"
+				>
+			</File>
+			<File
+				RelativePath="..\src\net_loop.h"
+				>
+			</File>
+			<File
+				RelativePath="..\src\net_packet.h"
+				>
+			</File>
+			<File
+				RelativePath="..\src\net_query.h"
+				>
+			</File>
+			<File
+				RelativePath="..\src\net_sdl.h"
+				>
+			</File>
+			<File
+				RelativePath="..\src\net_server.h"
+				>
+			</File>
+			<File
+				RelativePath="..\src\net_structrw.h"
+				>
+			</File>
+			<File
+				RelativePath="..\opl\opl.h"
+				>
+			</File>
+			<File
+				RelativePath="..\opl\opl_internal.h"
+				>
+			</File>
+			<File
+				RelativePath="..\opl\opl_queue.h"
+				>
+			</File>
+			<File
+				RelativePath="..\opl\opl_timer.h"
+				>
+			</File>
+			<File
+				RelativePath="..\src\sha1.h"
+				>
+			</File>
+			<File
+				RelativePath="..\src\tables.h"
+				>
+			</File>
+			<File
+				RelativePath="..\src\v_patch.h"
+				>
+			</File>
+			<File
+				RelativePath="..\src\v_video.h"
+				>
+			</File>
+			<File
+				RelativePath="..\src\w_checksum.h"
+				>
+			</File>
+			<File
+				RelativePath="..\src\w_file.h"
+				>
+			</File>
+			<File
+				RelativePath="..\src\w_main.h"
+				>
+			</File>
+			<File
+				RelativePath="..\src\w_merge.h"
+				>
+			</File>
+			<File
+				RelativePath="..\src\w_wad.h"
+				>
+			</File>
+			<File
+				RelativePath="..\src\z_zone.h"
+				>
+			</File>
+			<Filter
+				Name="doom"
+				>
+				<File
+					RelativePath="..\src\doom\am_map.h"
+					>
+				</File>
+				<File
+					RelativePath="..\src\doom\cn_meta.h"
+					>
+				</File>
+				<File
+					RelativePath="..\src\doom\cn_timer.h"
+					>
+				</File>
+				<File
+					RelativePath="..\src\doom\d_englsh.h"
+					>
+				</File>
+				<File
+					RelativePath="..\src\doom\d_items.h"
+					>
+				</File>
+				<File
+					RelativePath="..\src\doom\d_main.h"
+					>
+				</File>
+				<File
+					RelativePath="..\src\doom\d_player.h"
+					>
+				</File>
+				<File
+					RelativePath="..\src\doom\d_textur.h"
+					>
+				</File>
+				<File
+					RelativePath="..\src\doom\d_think.h"
+					>
+				</File>
+				<File
+					RelativePath="..\src\doom\deh_misc.h"
+					>
+				</File>
+				<File
+					RelativePath="..\src\doom\doomdata.h"
+					>
+				</File>
+				<File
+					RelativePath="..\src\doom\doomdef.h"
+					>
+				</File>
+				<File
+					RelativePath="..\src\doom\doomstat.h"
+					>
+				</File>
+				<File
+					RelativePath="..\src\doom\dstrings.h"
+					>
+				</File>
+				<File
+					RelativePath="..\src\doom\f_finale.h"
+					>
+				</File>
+				<File
+					RelativePath="..\src\doom\f_wipe.h"
+					>
+				</File>
+				<File
+					RelativePath="..\src\doom\g_game.h"
+					>
+				</File>
+				<File
+					RelativePath="..\src\doom\hu_lib.h"
+					>
+				</File>
+				<File
+					RelativePath="..\src\doom\hu_stuff.h"
+					>
+				</File>
+				<File
+					RelativePath="..\src\doom\info.h"
+					>
+				</File>
+				<File
+					RelativePath="..\src\doom\m_menu.h"
+					>
+				</File>
+				<File
+					RelativePath="..\src\doom\m_random.h"
+					>
+				</File>
+				<File
+					RelativePath="..\src\doom\p_inter.h"
+					>
+				</File>
+				<File
+					RelativePath="..\src\doom\p_local.h"
+					>
+				</File>
+				<File
+					RelativePath="..\src\doom\p_mobj.h"
+					>
+				</File>
+				<File
+					RelativePath="..\src\doom\p_pspr.h"
+					>
+				</File>
+				<File
+					RelativePath="..\src\doom\p_saveg.h"
+					>
+				</File>
+				<File
+					RelativePath="..\src\doom\p_setup.h"
+					>
+				</File>
+				<File
+					RelativePath="..\src\doom\p_spec.h"
+					>
+				</File>
+				<File
+					RelativePath="..\src\doom\p_tick.h"
+					>
+				</File>
+				<File
+					RelativePath="..\src\doom\r_bsp.h"
+					>
+				</File>
+				<File
+					RelativePath="..\src\doom\r_data.h"
+					>
+				</File>
+				<File
+					RelativePath="..\src\doom\r_defs.h"
+					>
+				</File>
+				<File
+					RelativePath="..\src\doom\r_draw.h"
+					>
+				</File>
+				<File
+					RelativePath="..\src\doom\r_local.h"
+					>
+				</File>
+				<File
+					RelativePath="..\src\doom\r_main.h"
+					>
+				</File>
+				<File
+					RelativePath="..\src\doom\r_plane.h"
+					>
+				</File>
+				<File
+					RelativePath="..\src\doom\r_segs.h"
+					>
+				</File>
+				<File
+					RelativePath="..\src\doom\r_sky.h"
+					>
+				</File>
+				<File
+					RelativePath="..\src\doom\r_state.h"
+					>
+				</File>
+				<File
+					RelativePath="..\src\doom\r_things.h"
+					>
+				</File>
+				<File
+					RelativePath="..\src\doom\s_sound.h"
+					>
+				</File>
+				<File
+					RelativePath="..\src\doom\sounds.h"
+					>
+				</File>
+				<File
+					RelativePath="..\src\doom\st_lib.h"
+					>
+				</File>
+				<File
+					RelativePath="..\src\doom\st_stuff.h"
+					>
+				</File>
+				<File
+					RelativePath="..\src\doom\statdump.h"
+					>
+				</File>
+				<File
+					RelativePath="..\src\doom\wi_stuff.h"
+					>
+				</File>
+			</Filter>
+		</Filter>
+		<Filter
+			Name="Source Files"
+			>
+			<File
+				RelativePath="..\src\aes_prng.c"
+				>
+			</File>
+			<File
+				RelativePath="..\src\d_event.c"
+				>
+			</File>
+			<File
+				RelativePath="..\src\d_iwad.c"
+				>
+			</File>
+			<File
+				RelativePath="..\src\d_loop.c"
+				>
+			</File>
+			<File
+				RelativePath="..\src\d_mode.c"
+				>
+			</File>
+			<File
+				RelativePath="..\opl\dbopl.c"
+				>
+			</File>
+			<File
+				RelativePath="..\src\deh_io.c"
+				>
+			</File>
+			<File
+				RelativePath="..\src\deh_main.c"
+				>
+			</File>
+			<File
+				RelativePath="..\src\deh_mapping.c"
+				>
+			</File>
+			<File
+				RelativePath="..\src\deh_str.c"
+				>
+			</File>
+			<File
+				RelativePath="..\src\deh_text.c"
+				>
+			</File>
+			<File
+				RelativePath="..\src\gusconf.c"
+				>
+			</File>
+			<File
+				RelativePath="..\src\i_cdmus.c"
+				>
+			</File>
+			<File
+				RelativePath="..\src\i_endoom.c"
+				>
+			</File>
+			<File
+				RelativePath="..\src\i_joystick.c"
+				>
+			</File>
+			<File
+				RelativePath="..\src\i_main.c"
+				>
+			</File>
+			<File
+				RelativePath="..\src\i_oplmusic.c"
+				>
+			</File>
+			<File
+				RelativePath="..\src\i_pcsound.c"
+				>
+			</File>
+			<File
+				RelativePath="..\src\i_scale.c"
+				>
+			</File>
+			<File
+				RelativePath="..\src\i_sdlmusic.c"
+				>
+			</File>
+			<File
+				RelativePath="..\src\i_sdlsound.c"
+				>
+			</File>
+			<File
+				RelativePath="..\src\i_sound.c"
+				>
+			</File>
+			<File
+				RelativePath="..\src\i_system.c"
+				>
+			</File>
+			<File
+				RelativePath="..\src\i_timer.c"
+				>
+			</File>
+			<File
+				RelativePath="..\src\i_video.c"
+				>
+			</File>
+			<File
+				RelativePath="..\src\i_videohr.c"
+				>
+			</File>
+			<File
+				RelativePath="..\src\icon.c"
+				>
+			</File>
+			<File
+				RelativePath="..\opl\ioperm_sys.c"
+				>
+			</File>
+			<File
+				RelativePath="..\src\m_argv.c"
+				>
+			</File>
+			<File
+				RelativePath="..\src\m_bbox.c"
+				>
+			</File>
+			<File
+				RelativePath="..\src\m_cheat.c"
+				>
+			</File>
+			<File
+				RelativePath="..\src\m_config.c"
+				>
+			</File>
+			<File
+				RelativePath="..\src\m_controls.c"
+				>
+			</File>
+			<File
+				RelativePath="..\src\m_fixed.c"
+				>
+			</File>
+			<File
+				RelativePath="..\src\m_misc.c"
+				>
+			</File>
+			<File
+				RelativePath="..\src\memio.c"
+				>
+			</File>
+			<File
+				RelativePath="..\src\midifile.c"
+				>
+			</File>
+			<File
+				RelativePath="..\src\mus2mid.c"
+				>
+			</File>
+			<File
+				RelativePath="..\src\net_client.c"
+				>
+			</File>
+			<File
+				RelativePath="..\src\net_common.c"
+				>
+			</File>
+			<File
+				RelativePath="..\src\net_dedicated.c"
+				>
+			</File>
+			<File
+				RelativePath="..\src\net_gui.c"
+				>
+			</File>
+			<File
+				RelativePath="..\src\net_io.c"
+				>
+			</File>
+			<File
+				RelativePath="..\src\net_loop.c"
+				>
+			</File>
+			<File
+				RelativePath="..\src\net_packet.c"
+				>
+			</File>
+			<File
+				RelativePath="..\src\net_query.c"
+				>
+			</File>
+			<File
+				RelativePath="..\src\net_sdl.c"
+				>
+			</File>
+			<File
+				RelativePath="..\src\net_server.c"
+				>
+			</File>
+			<File
+				RelativePath="..\src\net_structrw.c"
+				>
+			</File>
+			<File
+				RelativePath="..\opl\opl.c"
+				>
+			</File>
+			<File
+				RelativePath="..\opl\opl_linux.c"
+				>
+			</File>
+			<File
+				RelativePath="..\opl\opl_obsd.c"
+				>
+			</File>
+			<File
+				RelativePath="..\opl\opl_queue.c"
+				>
+			</File>
+			<File
+				RelativePath="..\opl\opl_sdl.c"
+				>
+			</File>
+			<File
+				RelativePath="..\opl\opl_timer.c"
+				>
+			</File>
+			<File
+				RelativePath="..\opl\opl_win32.c"
+				>
+			</File>
+			<File
+				RelativePath="..\src\sha1.c"
+				>
+			</File>
+			<File
+				RelativePath="..\src\tables.c"
+				>
+			</File>
+			<File
+				RelativePath="..\src\v_video.c"
+				>
+			</File>
+			<File
+				RelativePath="..\src\w_checksum.c"
+				>
+			</File>
+			<File
+				RelativePath="..\src\w_file.c"
+				>
+			</File>
+			<File
+				RelativePath="..\src\w_file_posix.c"
+				>
+			</File>
+			<File
+				RelativePath="..\src\w_file_stdc.c"
+				>
+			</File>
+			<File
+				RelativePath="..\src\w_file_win32.c"
+				>
+			</File>
+			<File
+				RelativePath="..\src\w_main.c"
+				>
+			</File>
+			<File
+				RelativePath="..\src\w_merge.c"
+				>
+			</File>
+			<File
+				RelativePath="..\src\w_wad.c"
+				>
+			</File>
+			<File
+				RelativePath="..\src\z_zone.c"
+				>
+			</File>
+			<Filter
+				Name="doom"
+				>
+				<File
+					RelativePath="..\src\doom\am_map.c"
+					>
+				</File>
+				<File
+					RelativePath="..\src\doom\cn_meta.c"
+					>
+				</File>
+				<File
+					RelativePath="..\src\doom\cn_timer.c"
+					>
+				</File>
+				<File
+					RelativePath="..\src\doom\d_items.c"
+					>
+				</File>
+				<File
+					RelativePath="..\src\doom\d_main.c"
+					>
+				</File>
+				<File
+					RelativePath="..\src\doom\d_net.c"
+					>
+				</File>
+				<File
+					RelativePath="..\src\doom\deh_ammo.c"
+					>
+				</File>
+				<File
+					RelativePath="..\src\doom\deh_cheat.c"
+					>
+				</File>
+				<File
+					RelativePath="..\src\doom\deh_doom.c"
+					>
+				</File>
+				<File
+					RelativePath="..\src\doom\deh_frame.c"
+					>
+				</File>
+				<File
+					RelativePath="..\src\doom\deh_misc.c"
+					>
+				</File>
+				<File
+					RelativePath="..\src\doom\deh_ptr.c"
+					>
+				</File>
+				<File
+					RelativePath="..\src\doom\deh_sound.c"
+					>
+				</File>
+				<File
+					RelativePath="..\src\doom\deh_thing.c"
+					>
+				</File>
+				<File
+					RelativePath="..\src\doom\deh_weapon.c"
+					>
+				</File>
+				<File
+					RelativePath="..\src\doom\doomdef.c"
+					>
+				</File>
+				<File
+					RelativePath="..\src\doom\doomstat.c"
+					>
+				</File>
+				<File
+					RelativePath="..\src\doom\dstrings.c"
+					>
+				</File>
+				<File
+					RelativePath="..\src\doom\f_finale.c"
+					>
+				</File>
+				<File
+					RelativePath="..\src\doom\f_wipe.c"
+					>
+				</File>
+				<File
+					RelativePath="..\src\doom\g_game.c"
+					>
+				</File>
+				<File
+					RelativePath="..\src\doom\hu_lib.c"
+					>
+				</File>
+				<File
+					RelativePath="..\src\doom\hu_stuff.c"
+					>
+				</File>
+				<File
+					RelativePath="..\src\doom\info.c"
+					>
+				</File>
+				<File
+					RelativePath="..\src\doom\m_menu.c"
+					>
+				</File>
+				<File
+					RelativePath="..\src\doom\m_random.c"
+					>
+				</File>
+				<File
+					RelativePath="..\src\doom\p_ceilng.c"
+					>
+				</File>
+				<File
+					RelativePath="..\src\doom\p_doors.c"
+					>
+				</File>
+				<File
+					RelativePath="..\src\doom\p_enemy.c"
+					>
+				</File>
+				<File
+					RelativePath="..\src\doom\p_floor.c"
+					>
+				</File>
+				<File
+					RelativePath="..\src\doom\p_inter.c"
+					>
+				</File>
+				<File
+					RelativePath="..\src\doom\p_lights.c"
+					>
+				</File>
+				<File
+					RelativePath="..\src\doom\p_map.c"
+					>
+				</File>
+				<File
+					RelativePath="..\src\doom\p_maputl.c"
+					>
+				</File>
+				<File
+					RelativePath="..\src\doom\p_mobj.c"
+					>
+				</File>
+				<File
+					RelativePath="..\src\doom\p_plats.c"
+					>
+				</File>
+				<File
+					RelativePath="..\src\doom\p_pspr.c"
+					>
+				</File>
+				<File
+					RelativePath="..\src\doom\p_saveg.c"
+					>
+				</File>
+				<File
+					RelativePath="..\src\doom\p_setup.c"
+					>
+				</File>
+				<File
+					RelativePath="..\src\doom\p_sight.c"
+					>
+				</File>
+				<File
+					RelativePath="..\src\doom\p_spec.c"
+					>
+				</File>
+				<File
+					RelativePath="..\src\doom\p_switch.c"
+					>
+				</File>
+				<File
+					RelativePath="..\src\doom\p_telept.c"
+					>
+				</File>
+				<File
+					RelativePath="..\src\doom\p_tick.c"
+					>
+				</File>
+				<File
+					RelativePath="..\src\doom\p_user.c"
+					>
+				</File>
+				<File
+					RelativePath="..\src\doom\r_bsp.c"
+					>
+				</File>
+				<File
+					RelativePath="..\src\doom\r_data.c"
+					>
+				</File>
+				<File
+					RelativePath="..\src\doom\r_draw.c"
+					>
+				</File>
+				<File
+					RelativePath="..\src\doom\r_main.c"
+					>
+				</File>
+				<File
+					RelativePath="..\src\doom\r_plane.c"
+					>
+				</File>
+				<File
+					RelativePath="..\src\doom\r_segs.c"
+					>
+				</File>
+				<File
+					RelativePath="..\src\doom\r_sky.c"
+					>
+				</File>
+				<File
+					RelativePath="..\src\doom\r_things.c"
+					>
+				</File>
+				<File
+					RelativePath="..\src\doom\s_sound.c"
+					>
+				</File>
+				<File
+					RelativePath="..\src\doom\sounds.c"
+					>
+				</File>
+				<File
+					RelativePath="..\src\doom\st_lib.c"
+					>
+				</File>
+				<File
+					RelativePath="..\src\doom\st_stuff.c"
+					>
+				</File>
+				<File
+					RelativePath="..\src\doom\statdump.c"
+					>
+				</File>
+				<File
+					RelativePath="..\src\doom\wi_stuff.c"
+					>
+				</File>
+			</Filter>
+		</Filter>
+		<Filter
+			Name="Resource Files"
+			>
+			<File
+				RelativePath=".\win32.rc"
+				>
+			</File>
+		</Filter>
+	</Files>
+	<Globals>
+	</Globals>
+</VisualStudioProject>