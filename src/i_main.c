// Emacs style mode select   -*- C++ -*- 
//-----------------------------------------------------------------------------
//
// Copyright(C) 1993-1996 Id Software, Inc.
// Copyright(C) 2005 Simon Howard
//
// This program is free software; you can redistribute it and/or
// modify it under the terms of the GNU General Public License
// as published by the Free Software Foundation; either version 2
// of the License, or (at your option) any later version.
//
// This program is distributed in the hope that it will be useful,
// but WITHOUT ANY WARRANTY; without even the implied warranty of
// MERCHANTABILITY or FITNESS FOR A PARTICULAR PURPOSE.  See the
// GNU General Public License for more details.
//
// You should have received a copy of the GNU General Public License
// along with this program; if not, write to the Free Software
// Foundation, Inc., 59 Temple Place - Suite 330, Boston, MA
// 02111-1307, USA.
//
// DESCRIPTION:
//	Main program, simply calls D_DoomMain high level loop.
//
//-----------------------------------------------------------------------------


#include "config.h"

#include "SDL.h"

#include <signal.h>

#ifdef _WIN32
#define WIN32_LEAN_AND_MEAN
#include <windows.h>
#endif

#ifdef HAVE_SCHED_SETAFFINITY
#include <unistd.h>
#include <sched.h>
#endif

#include "doomtype.h"
#include "i_system.h"
#include "m_argv.h"

//
// D_DoomMain()
// Not a globally visible function, just included for source reference,
// calls all startup code, parses command line options.
//

void D_DoomMain (void);

#if defined(_WIN32)

typedef BOOL WINAPI (*SetAffinityFunc)(HANDLE hProcess, DWORD_PTR mask);

// This is a bit more complicated than it really needs to be.  We really
// just need to call the SetProcessAffinityMask function, but that
// function doesn't exist on systems before Windows 2000.  Instead,
// dynamically look up the function and call the pointer to it.  This
// way, the program will run on older versions of Windows (Win9x, etc.)

static void LockCPUAffinity(void)
{
    HMODULE kernel32_dll;
    SetAffinityFunc SetAffinity;

    // Find the kernel interface DLL.

    kernel32_dll = LoadLibrary("kernel32.dll");

    if (kernel32_dll == NULL)
    {
        // This should never happen...

        fprintf(stderr, "Failed to load kernel32.dll\n");
        return;
    }
<<<<<<< HEAD
#endif
=======

    // Find the SetProcessAffinityMask function.
>>>>>>> 535c64b3

    SetAffinity = GetProcAddress(kernel32_dll, "SetProcessAffinityMask");

    // If the function was not found, we are on an old (Win9x) system
    // that doesn't have this function.  That's no problem, because
    // those systems don't support SMP anyway.

    if (SetAffinity != NULL)
    {
        if (!SetAffinity(GetCurrentProcess(), 1))
        {
            fprintf(stderr, "Failed to set process affinity (%d)\n",
                            (int) GetLastError());
        }
    }
}

#elif defined(HAVE_SCHED_SETAFFINITY)

// Unix (Linux) version:

static void LockCPUAffinity(void)
{
    cpu_set_t set;

    CPU_ZERO(&set);
    CPU_SET(0, &set);

    sched_setaffinity(getpid(), sizeof(set), &set);
}

#else

#warning No known way to set processor affinity on this platform.
#warning You may experience crashes due to SDL_mixer.

static void LockCPUAffinity(void)
{
    fprintf(stderr, 
    "WARNING: No known way to set processor affinity on this platform.\n"
    "         You may experience crashes due to SDL_mixer.\n");
}

#endif

int main(int argc, char **argv)
{
    // save arguments

    myargc = argc;
    myargv = argv;

    // Only schedule on a single core, if we have multiple
    // cores.  This is to work around a bug in SDL_mixer.

    LockCPUAffinity();

    // start doom

    D_DoomMain ();

    return 0;
}
<|MERGE_RESOLUTION|>--- conflicted
+++ resolved
@@ -23,7 +23,6 @@
 //	Main program, simply calls D_DoomMain high level loop.
 //
 //-----------------------------------------------------------------------------
-
 
 #include "config.h"
 
@@ -79,12 +78,7 @@
         fprintf(stderr, "Failed to load kernel32.dll\n");
         return;
     }
-<<<<<<< HEAD
-#endif
-=======
-
     // Find the SetProcessAffinityMask function.
->>>>>>> 535c64b3
 
     SetAffinity = GetProcAddress(kernel32_dll, "SetProcessAffinityMask");
 
