--- conflicted
+++ resolved
@@ -1,192 +1,3 @@
-<<<<<<< HEAD
-// Emacs style mode select   -*- C++ -*- 
-//-----------------------------------------------------------------------------
-//
-// Copyright(C) 1993-1996 Id Software, Inc.
-// Copyright(C) 2008 Simon Howard
-//
-// This program is free software; you can redistribute it and/or
-// modify it under the terms of the GNU General Public License
-// as published by the Free Software Foundation; either version 2
-// of the License, or (at your option) any later version.
-//
-// This program is distributed in the hope that it will be useful,
-// but WITHOUT ANY WARRANTY; without even the implied warranty of
-// MERCHANTABILITY or FITNESS FOR A PARTICULAR PURPOSE.  See the
-// GNU General Public License for more details.
-//
-// You should have received a copy of the GNU General Public License
-// along with this program; if not, write to the Free Software
-// Foundation, Inc., 59 Temple Place - Suite 330, Boston, MA
-// 02111-1307, USA.
-//
-// DESCRIPTION:
-//	WAD I/O functions.
-//
-//-----------------------------------------------------------------------------
-
-#include "config.h"
-
-#ifdef _WIN32
-
-#define WIN32_LEAN_AND_MEAN
-#include <windows.h>
-
-#include <stdio.h>
-
-#include "i_system.h"
-#include "w_file.h"
-#include "z_zone.h"
-
-typedef struct
-{
-    wad_file_t wad;
-    HANDLE handle;
-    HANDLE handle_map;
-} win32_wad_file_t;
-
-extern wad_file_class_t win32_wad_file;
-
-static void MapFile(win32_wad_file_t *wad, char *filename)
-{
-    wad->handle_map = CreateFileMapping(wad->handle,
-                                        NULL,
-                                        PAGE_WRITECOPY,
-                                        0,
-                                        0,
-                                        NULL);
-
-    if (wad->handle_map == NULL)
-    {
-        fprintf(stderr, "W_Win32_OpenFile: Unable to CreateFileMapping() "
-                        "for %s\n", filename);
-        return;
-    }
-
-    wad->wad.mapped = MapViewOfFile(wad->handle_map,
-                                    FILE_MAP_COPY,
-                                    0, 0, 0);
-
-    if (wad->wad.mapped == NULL)
-    {
-        fprintf(stderr, "W_Win32_OpenFile: Unable to MapViewOfFile() for %s\n",
-                        filename);
-    }
-}
-
-unsigned int GetFileLength(HANDLE handle)
-{
-    DWORD result;
-
-    result = SetFilePointer(handle, 0, NULL, FILE_END);
-
-    if (result == INVALID_SET_FILE_POINTER)
-    {
-        I_Error("W_Win32_OpenFile: Failed to read file length");
-    }
-
-    return result;
-}
-   
-static wad_file_t *W_Win32_OpenFile(char *path)
-{
-    win32_wad_file_t *result;
-    HANDLE handle;
-    OFSTRUCT fileinfo;
-
-    handle = (HANDLE) OpenFile(path, &fileinfo, OF_READ);
-
-    if (handle == (HANDLE) HFILE_ERROR)
-    {
-        return NULL;
-    }
-
-    // Create a new win32_wad_file_t to hold the file handle.
-
-    result = Z_Malloc(sizeof(win32_wad_file_t), PU_STATIC, 0);
-    result->wad.file_class = &win32_wad_file;
-    result->wad.length = GetFileLength(handle);
-    result->handle = handle;
-
-    // Try to map the file into memory with mmap:
-
-    MapFile(result, path);
-
-    return &result->wad;
-}
-
-static void W_Win32_CloseFile(wad_file_t *wad)
-{
-    win32_wad_file_t *win32_wad;
-
-    win32_wad = (win32_wad_file_t *) wad;
-
-    // If mapped, unmap it.
-
-    if (win32_wad->wad.mapped != NULL)
-    {
-        UnmapViewOfFile(win32_wad->wad.mapped);
-    }
-
-    if (win32_wad->handle_map != NULL)
-    {
-        CloseHandle(win32_wad->handle_map);
-    }
-
-    // Close the file
-  
-    if (win32_wad->handle != NULL)
-    {
-        CloseHandle(win32_wad->handle);
-    }
-
-    Z_Free(win32_wad);
-}
-
-// Read data from the specified position in the file into the 
-// provided buffer.  Returns the number of bytes read.
-
-size_t W_Win32_Read(wad_file_t *wad, unsigned int offset,
-                   void *buffer, size_t buffer_len)
-{
-    win32_wad_file_t *win32_wad;
-    DWORD bytes_read;
-    DWORD result;
-
-    win32_wad = (win32_wad_file_t *) wad;
-
-    // Jump to the specified position in the file.
-
-    result = SetFilePointer(win32_wad->handle, offset, NULL, FILE_BEGIN);
-
-    if (result == INVALID_SET_FILE_POINTER)
-    {
-        I_Error("W_Win32_Read: Failed to set file pointer to %i",
-                offset);
-    }
-
-    // Read into the buffer.
-
-    if (!ReadFile(win32_wad->handle, buffer, buffer_len, &bytes_read, NULL))
-    {
-        I_Error("W_Win32_Read: Error reading from file");
-    }
-
-    return bytes_read;
-}
-
-
-wad_file_class_t win32_wad_file = 
-{
-    W_Win32_OpenFile,
-    W_Win32_CloseFile,
-    W_Win32_Read,
-};
-
-
-#endif /* #ifdef _WIN32 */
-
-=======
 // Emacs style mode select   -*- C++ -*- 
 //-----------------------------------------------------------------------------
 //
@@ -371,4 +182,3 @@
 
 
 #endif /* #ifdef _WIN32 */
->>>>>>> acd1a13a
