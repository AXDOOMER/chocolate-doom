--- conflicted
+++ resolved
@@ -40,12 +40,9 @@
 boolean M_FileExists(char *file);
 long M_FileLength(FILE *handle);
 boolean M_StrToInt(const char *str, int *result);
-<<<<<<< HEAD
 void M_ExtractFileBase(char *path, char *dest);
 void M_ForceUppercase(char *text);
 char *M_StrCaseStr(char *haystack, char *needle);
-=======
 char *M_OEMToUTF8(const char *ansi);
->>>>>>> ad11652d
 
 #endif
