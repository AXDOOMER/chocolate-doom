//
// Copyright(C) 1993-1996 Id Software, Inc.
// Copyright(C) 2005-2014 Simon Howard
//
// This program is free software; you can redistribute it and/or
// modify it under the terms of the GNU General Public License
// as published by the Free Software Foundation; either version 2
// of the License, or (at your option) any later version.
//
// This program is distributed in the hope that it will be useful,
// but WITHOUT ANY WARRANTY; without even the implied warranty of
// MERCHANTABILITY or FITNESS FOR A PARTICULAR PURPOSE.  See the
// GNU General Public License for more details.
//
// DESCRIPTION:
//	DOOM graphics stuff for SDL.
//


#include "SDL.h"
#include <stdlib.h>
#include <ctype.h>
#include <math.h>
#include <string.h>

#ifdef _WIN32
#define WIN32_LEAN_AND_MEAN
#include <windows.h>
#endif

#include "icon.c"

#include "config.h"
#include "deh_str.h"
#include "doomtype.h"
#include "doomkeys.h"
#include "i_joystick.h"
#include "i_system.h"
#include "i_swap.h"
#include "i_timer.h"
#include "i_video.h"
#include "i_scale.h"
#include "m_argv.h"
#include "m_config.h"
#include "m_misc.h"
#include "tables.h"
#include "v_video.h"
#include "w_wad.h"
#include "z_zone.h"

// Lookup table for mapping ASCII characters to their equivalent when
// shift is pressed on an American layout keyboard:

static const char shiftxform[] =
{
    0, 1, 2, 3, 4, 5, 6, 7, 8, 9, 10,
    11, 12, 13, 14, 15, 16, 17, 18, 19, 20,
    21, 22, 23, 24, 25, 26, 27, 28, 29, 30,
    31, ' ', '!', '"', '#', '$', '%', '&',
    '"', // shift-'
    '(', ')', '*', '+',
    '<', // shift-,
    '_', // shift--
    '>', // shift-.
    '?', // shift-/
    ')', // shift-0
    '!', // shift-1
    '@', // shift-2
    '#', // shift-3
    '$', // shift-4
    '%', // shift-5
    '^', // shift-6
    '&', // shift-7
    '*', // shift-8
    '(', // shift-9
    ':',
    ':', // shift-;
    '<',
    '+', // shift-=
    '>', '?', '@',
    'A', 'B', 'C', 'D', 'E', 'F', 'G', 'H', 'I', 'J', 'K', 'L', 'M', 'N',
    'O', 'P', 'Q', 'R', 'S', 'T', 'U', 'V', 'W', 'X', 'Y', 'Z',
    '[', // shift-[
    '!', // shift-backslash - OH MY GOD DOES WATCOM SUCK
    ']', // shift-]
    '"', '_',
    '\'', // shift-`
    'A', 'B', 'C', 'D', 'E', 'F', 'G', 'H', 'I', 'J', 'K', 'L', 'M', 'N',
    'O', 'P', 'Q', 'R', 'S', 'T', 'U', 'V', 'W', 'X', 'Y', 'Z',
    '{', '|', '}', '~', 127
};


#define LOADING_DISK_W 16
#define LOADING_DISK_H 16

// Non aspect ratio-corrected modes (direct multiples of 320x200)

static screen_mode_t *screen_modes[] = {
    &mode_scale_1x,
    &mode_scale_2x,
    &mode_scale_3x,
    &mode_scale_4x,
    &mode_scale_5x,
};

// Aspect ratio corrected modes (4:3 ratio)

static screen_mode_t *screen_modes_corrected[] = {

    // Vertically stretched modes (320x200 -> 320x240 and multiples)

    &mode_stretch_1x,
    &mode_stretch_2x,
    &mode_stretch_3x,
    &mode_stretch_4x,
    &mode_stretch_5x,

    // Horizontally squashed modes (320x200 -> 256x200 and multiples)

    &mode_squash_1x,
    &mode_squash_2x,
    &mode_squash_3x,
    &mode_squash_4x,
    &mode_squash_5x,
};

// SDL video driver name

char *video_driver = "";

// Window position:

static char *window_position = "";

// SDL surface for the screen.

static SDL_Surface *screen;

// Window title

static char *window_title = "";

// Intermediate 8-bit buffer that we draw to instead of 'screen'.
// This is used when we are rendering in 32-bit screen mode.
// When in a real 8-bit screen mode, screenbuffer == screen.

static SDL_Surface *screenbuffer = NULL;

// palette

static SDL_Color palette[256];
static boolean palette_to_set;

// display has been set up?

static boolean initialized = false;

// disable mouse?

static boolean nomouse = false;
int usemouse = 1;

// Bit mask of mouse button state.

static unsigned int mouse_button_state = 0;

// Disallow mouse and joystick movement to cause forward/backward
// motion.  Specified with the '-novert' command line parameter.
// This is an int to allow saving to config file

int novert = 1; // [cndoom]

// Save screenshots in PNG format.

int png_screenshots = 0;

// if true, I_VideoBuffer is screen->pixels

static boolean native_surface;

// Screen width and height, from configuration file.

int screen_width = SCREENWIDTH;
int screen_height = SCREENHEIGHT;

// Color depth.

<<<<<<< HEAD
int screen_bpp = 32; // [cndoom]
=======
int screen_bpp = 0;
>>>>>>> 63e1c884

// Automatically adjust video settings if the selected mode is 
// not a valid video mode.

static int autoadjust_video_settings = 1;

// Run in full screen mode?  (int type for config code)

int fullscreen = true;

// Aspect ratio correction mode

int aspect_ratio_correct = true;

// Time to wait for the screen to settle on startup before starting the
// game (ms)

static int startup_delay = 1000;

// Grab the mouse? (int type for config code)

static int grabmouse = true;

// The screen buffer; this is modified to draw things to the screen

byte *I_VideoBuffer = NULL;

// If true, game is running as a screensaver

boolean screensaver_mode = false;

// Flag indicating whether the screen is currently visible:
// when the screen isnt visible, don't render the screen

boolean screenvisible;

// If true, we display dots at the bottom of the screen to 
// indicate FPS.

static boolean display_fps_dots;

// If this is true, the screen is rendered but not blitted to the
// video buffer.

static boolean noblit;

// Callback function to invoke to determine whether to grab the 
// mouse pointer.

static grabmouse_callback_t grabmouse_callback = NULL;

// disk image data and background overwritten by the disk to be
// restored by EndRead

static byte *disk_image = NULL;
static byte *saved_background;
static boolean window_focused;

// Empty mouse cursor

static SDL_Cursor *cursors[2];

// The screen mode and scale functions being used

static screen_mode_t *screen_mode;

// Window resize state.

static boolean need_resize = false;
static unsigned int resize_w, resize_h;
static unsigned int last_resize_time;

// If true, keyboard mapping is ignored, like in Vanilla Doom.
// The sensible thing to do is to disable this if you have a non-US
// keyboard.

int vanilla_keyboard_mapping = false; // [cndoom]

// Is the shift key currently down?

static int shiftdown = 0;

// Mouse acceleration
//
// This emulates some of the behavior of DOS mouse drivers by increasing
// the speed when the mouse is moved fast.
//
// The mouse input values are input directly to the game, but when
// the values exceed the value of mouse_threshold, they are multiplied
// by mouse_acceleration to increase the speed.

float mouse_acceleration = 2.0;
int mouse_threshold = 10;

// Gamma correction level to use

int usegamma = 4; // [cndoom]

static void ApplyWindowResize(unsigned int w, unsigned int h);

static boolean MouseShouldBeGrabbed()
{
    // never grab the mouse when in screensaver mode
   
    if (screensaver_mode)
        return false;

    // if the window doesn't have focus, never grab it

    if (!window_focused)
        return false;

    // always grab the mouse when full screen (dont want to 
    // see the mouse pointer)

    if (fullscreen)
        return true;

    // Don't grab the mouse if mouse input is disabled

    if (!usemouse || nomouse)
        return false;

    // if we specify not to grab the mouse, never grab

    if (!grabmouse)
        return false;

    // Invoke the grabmouse callback function to determine whether
    // the mouse should be grabbed

    if (grabmouse_callback != NULL)
    {
        return grabmouse_callback();
    }
    else
    {
        return true;
    }
}

void I_SetGrabMouseCallback(grabmouse_callback_t func)
{
    grabmouse_callback = func;
}

// Set the variable controlling FPS dots.

void I_DisplayFPSDots(boolean dots_on)
{
    display_fps_dots = dots_on;
}

// Update the value of window_focused when we get a focus event
//
// We try to make ourselves be well-behaved: the grab on the mouse
// is removed if we lose focus (such as a popup window appearing),
// and we dont move the mouse around if we aren't focused either.

static void UpdateFocus(void)
{
    Uint8 state;

    state = SDL_GetAppState();

    // We should have input (keyboard) focus and be visible 
    // (not minimized)

    window_focused = (state & SDL_APPINPUTFOCUS) && (state & SDL_APPACTIVE);

    // Should the screen be grabbed?

    screenvisible = (state & SDL_APPACTIVE) != 0;
}

// Show or hide the mouse cursor. We have to use different techniques
// depending on the OS.

static void SetShowCursor(boolean show)
{
    // On Windows, using SDL_ShowCursor() adds lag to the mouse input,
    // so work around this by setting an invisible cursor instead. On
    // other systems, it isn't possible to change the cursor, so this
    // hack has to be Windows-only. (Thanks to entryway for this)

#ifdef _WIN32
    if (show)
    {
        SDL_SetCursor(cursors[1]);
    }
    else
    {
        SDL_SetCursor(cursors[0]);
    }
#else
    SDL_ShowCursor(show);
#endif

    // When the cursor is hidden, grab the input.

    if (!screensaver_mode)
    {
        SDL_WM_GrabInput(!show);
    }
}

void I_EnableLoadingDisk(void)
{
    patch_t *disk;
    byte *tmpbuf;
    char *disk_name;
    int y;
    char buf[20];

    SDL_VideoDriverName(buf, 15);

    if (!strcmp(buf, "Quartz"))
    {
        // MacOS Quartz gives us pageflipped graphics that screw up the 
        // display when we use the loading disk.  Disable it.
        // This is a gross hack.

        return;
    }

    if (M_CheckParm("-cdrom") > 0)
        disk_name = DEH_String("STCDROM");
    else
        disk_name = DEH_String("STDISK");

    disk = W_CacheLumpName(disk_name, PU_STATIC);

    // Draw the patch into a temporary buffer

    tmpbuf = Z_Malloc(SCREENWIDTH * (disk->height + 1), PU_STATIC, NULL);
    V_UseBuffer(tmpbuf);

    // Draw the disk to the screen:

    V_DrawPatch(0, 0, disk);

    disk_image = Z_Malloc(LOADING_DISK_W * LOADING_DISK_H, PU_STATIC, NULL);
    saved_background = Z_Malloc(LOADING_DISK_W * LOADING_DISK_H, PU_STATIC, NULL);

    for (y=0; y<LOADING_DISK_H; ++y) 
    {
        memcpy(disk_image + LOADING_DISK_W * y,
               tmpbuf + SCREENWIDTH * y,
               LOADING_DISK_W);
    }

    // All done - free the screen buffer and restore the normal 
    // video buffer.

    W_ReleaseLumpName(disk_name);
    V_RestoreBuffer();
    Z_Free(tmpbuf);
}

//
// Translates the SDL key
//

static int TranslateKey(SDL_keysym *sym)
{
    switch(sym->sym)
    {
      case SDLK_LEFT:	return KEY_LEFTARROW;
      case SDLK_RIGHT:	return KEY_RIGHTARROW;
      case SDLK_DOWN:	return KEY_DOWNARROW;
      case SDLK_UP:	return KEY_UPARROW;
      case SDLK_ESCAPE:	return KEY_ESCAPE;
      case SDLK_RETURN:	return KEY_ENTER;
      case SDLK_TAB:	return KEY_TAB;
      case SDLK_F1:	return KEY_F1;
      case SDLK_F2:	return KEY_F2;
      case SDLK_F3:	return KEY_F3;
      case SDLK_F4:	return KEY_F4;
      case SDLK_F5:	return KEY_F5;
      case SDLK_F6:	return KEY_F6;
      case SDLK_F7:	return KEY_F7;
      case SDLK_F8:	return KEY_F8;
      case SDLK_F9:	return KEY_F9;
      case SDLK_F10:	return KEY_F10;
      case SDLK_F11:	return KEY_F11;
      case SDLK_F12:	return KEY_F12;
      case SDLK_PRINT:  return KEY_PRTSCR;

      case SDLK_BACKSPACE: return KEY_BACKSPACE;
      case SDLK_DELETE:	return KEY_DEL;

      case SDLK_PAUSE:	return KEY_PAUSE;

#if !SDL_VERSION_ATLEAST(1, 3, 0)
      case SDLK_EQUALS: return KEY_EQUALS;
#endif

      case SDLK_MINUS:          return KEY_MINUS;

      case SDLK_LSHIFT:
      case SDLK_RSHIFT:
	return KEY_RSHIFT;
	
      case SDLK_LCTRL:
      case SDLK_RCTRL:
	return KEY_RCTRL;
	
      case SDLK_LALT:
      case SDLK_RALT:
#if !SDL_VERSION_ATLEAST(1, 3, 0)
      case SDLK_LMETA:
      case SDLK_RMETA:
#endif
        return KEY_RALT;

      case SDLK_CAPSLOCK: return KEY_CAPSLOCK;
      case SDLK_SCROLLOCK: return KEY_SCRLCK;
      case SDLK_NUMLOCK: return KEY_NUMLOCK;

      case SDLK_KP0: return KEYP_0;
      case SDLK_KP1: return KEYP_1;
      case SDLK_KP2: return KEYP_2;
      case SDLK_KP3: return KEYP_3;
      case SDLK_KP4: return KEYP_4;
      case SDLK_KP5: return KEYP_5;
      case SDLK_KP6: return KEYP_6;
      case SDLK_KP7: return KEYP_7;
      case SDLK_KP8: return KEYP_8;
      case SDLK_KP9: return KEYP_9;

      case SDLK_KP_PERIOD:   return KEYP_PERIOD;
      case SDLK_KP_MULTIPLY: return KEYP_MULTIPLY;
      case SDLK_KP_PLUS:     return KEYP_PLUS;
      case SDLK_KP_MINUS:    return KEYP_MINUS;
      case SDLK_KP_DIVIDE:   return KEYP_DIVIDE;
      case SDLK_KP_EQUALS:   return KEYP_EQUALS;
      case SDLK_KP_ENTER:    return KEYP_ENTER;

      case SDLK_HOME: return KEY_HOME;
      case SDLK_INSERT: return KEY_INS;
      case SDLK_END: return KEY_END;
      case SDLK_PAGEUP: return KEY_PGUP;
      case SDLK_PAGEDOWN: return KEY_PGDN;

#ifdef SDL_HAVE_APP_KEYS
        case SDLK_APP1:        return KEY_F1;
        case SDLK_APP2:        return KEY_F2;
        case SDLK_APP3:        return KEY_F3;
        case SDLK_APP4:        return KEY_F4;
        case SDLK_APP5:        return KEY_F5;
        case SDLK_APP6:        return KEY_F6;
#endif

      default:
        return tolower(sym->sym);
    }
}

void I_ShutdownGraphics(void)
{
    if (initialized)
    {
        SetShowCursor(true);

        SDL_QuitSubSystem(SDL_INIT_VIDEO);

        initialized = false;
    }
}



//
// I_StartFrame
//
void I_StartFrame (void)
{
    // er?

}

static void UpdateMouseButtonState(unsigned int button, boolean on)
{
    event_t event;

    if (button < SDL_BUTTON_LEFT || button > MAX_MOUSE_BUTTONS)
    {
        return;
    }

    // Note: button "0" is left, button "1" is right,
    // button "2" is middle for Doom.  This is different
    // to how SDL sees things.

    switch (button)
    {
        case SDL_BUTTON_LEFT:
            button = 0;
            break;

        case SDL_BUTTON_RIGHT:
            button = 1;
            break;

        case SDL_BUTTON_MIDDLE:
            button = 2;
            break;

        default:
            // SDL buttons are indexed from 1.
            --button;
            break;
    }

    // Turn bit representing this button on or off.

    if (on)
    {
        mouse_button_state |= (1 << button);
    }
    else
    {
        mouse_button_state &= ~(1 << button);
    }

    // Post an event with the new button state.

    event.type = ev_mouse;
    event.data1 = mouse_button_state;
    event.data2 = event.data3 = 0;
    D_PostEvent(&event);
}

static int AccelerateMouse(int val)
{
    if (val < 0)
        return -AccelerateMouse(-val);

    if (val > mouse_threshold)
    {
        return (int)((val - mouse_threshold) * mouse_acceleration + mouse_threshold);
    }
    else
    {
        return val;
    }
}

// Get the equivalent ASCII (Unicode?) character for a keypress.

static int GetTypedChar(SDL_Event *event)
{
    int key;

    // If Vanilla keyboard mapping enabled, the keyboard
    // scan code is used to give the character typed.
    // This does not change depending on keyboard layout.
    // If you have a German keyboard, pressing 'z' will
    // give 'y', for example.  It is desirable to be able
    // to fix this so that people with non-standard 
    // keyboard mappings can type properly.  If vanilla
    // mode is disabled, use the properly translated 
    // version.

    if (vanilla_keyboard_mapping)
    {
        key = TranslateKey(&event->key.keysym);

        // Is shift held down?  If so, perform a translation.

        if (shiftdown > 0)
        {
            if (key >= 0 && key < arrlen(shiftxform))
            {
                key = shiftxform[key];
            }
            else
            {
                key = 0;
            }
        }

        return key;
    }
    else
    {
        // Unicode value, from key layout.

        return tolower(event->key.keysym.unicode);
    }
}

static void UpdateShiftStatus(SDL_Event *event)
{
    int change;

    if (event->type == SDL_KEYDOWN)
    {
        change = 1;
    }
    else if (event->type == SDL_KEYUP)
    {
        change = -1;
    }
    else
    {
        return;
    }

    if (event->key.keysym.sym == SDLK_LSHIFT 
     || event->key.keysym.sym == SDLK_RSHIFT)
    {
        shiftdown += change;
    }
}

void I_GetEvent(void)
{
    SDL_Event sdlevent;
    event_t event;

    // possibly not needed
    
    SDL_PumpEvents();

    // put event-grabbing stuff in here
    
    while (SDL_PollEvent(&sdlevent))
    {
        // ignore mouse events when the window is not focused

        if (!window_focused 
         && (sdlevent.type == SDL_MOUSEMOTION
          || sdlevent.type == SDL_MOUSEBUTTONDOWN
          || sdlevent.type == SDL_MOUSEBUTTONUP))
        {
            continue;
        }

        if (screensaver_mode && sdlevent.type == SDL_QUIT)
        {
            I_Quit();
        }

        UpdateShiftStatus(&sdlevent);

        // process event
        
        switch (sdlevent.type)
        {
            case SDL_KEYDOWN:
                // data1 has the key pressed, data2 has the character
                // (shift-translated, etc)
                event.type = ev_keydown;
                event.data1 = TranslateKey(&sdlevent.key.keysym);
                event.data2 = GetTypedChar(&sdlevent);

                if (event.data1 != 0)
                {
                    D_PostEvent(&event);
                }
                break;

            case SDL_KEYUP:
                event.type = ev_keyup;
                event.data1 = TranslateKey(&sdlevent.key.keysym);

                // data2 is just initialized to zero for ev_keyup.
                // For ev_keydown it's the shifted Unicode character
                // that was typed, but if something wants to detect
                // key releases it should do so based on data1
                // (key ID), not the printable char.

                event.data2 = 0;

                if (event.data1 != 0)
                {
                    D_PostEvent(&event);
                }
                break;

                /*
            case SDL_MOUSEMOTION:
                event.type = ev_mouse;
                event.data1 = mouse_button_state;
                event.data2 = AccelerateMouse(sdlevent.motion.xrel);
                event.data3 = -AccelerateMouse(sdlevent.motion.yrel);
                D_PostEvent(&event);
                break;
                */

            case SDL_MOUSEBUTTONDOWN:
		if (usemouse && !nomouse)
		{
                    UpdateMouseButtonState(sdlevent.button.button, true);
		}
                break;

            case SDL_MOUSEBUTTONUP:
		if (usemouse && !nomouse)
		{
                    UpdateMouseButtonState(sdlevent.button.button, false);
		}
                break;

            case SDL_QUIT:
                event.type = ev_quit;
                D_PostEvent(&event);
                break;

            case SDL_ACTIVEEVENT:
                // need to update our focus state
                UpdateFocus();
                break;

            case SDL_VIDEOEXPOSE:
                palette_to_set = true;
                break;

            case SDL_RESIZABLE:
                need_resize = true;
                resize_w = sdlevent.resize.w;
                resize_h = sdlevent.resize.h;
                last_resize_time = SDL_GetTicks();
                break;

            default:
                break;
        }
    }
}

// Warp the mouse back to the middle of the screen

static void CenterMouse(void)
{
    // Warp the the screen center

    SDL_WarpMouse(screen->w / 2, screen->h / 2);

    // Clear any relative movement caused by warping

    SDL_PumpEvents();
#if SDL_VERSION_ATLEAST(1, 3, 0)
    SDL_GetRelativeMouseState(0, NULL, NULL);
#else
    SDL_GetRelativeMouseState(NULL, NULL);
#endif
}

//
// Read the change in mouse state to generate mouse motion events
//
// This is to combine all mouse movement for a tic into one mouse
// motion event.

static void I_ReadMouse(void)
{
    int x, y;
    event_t ev;

#if SDL_VERSION_ATLEAST(1, 3, 0)
    SDL_GetRelativeMouseState(0, &x, &y);
#else
    SDL_GetRelativeMouseState(&x, &y);
#endif

    if (x != 0 || y != 0) 
    {
        ev.type = ev_mouse;
        ev.data1 = mouse_button_state;
        ev.data2 = AccelerateMouse(x);

        if (!novert)
        {
            ev.data3 = -AccelerateMouse(y);
        }
        else
        {
            ev.data3 = 0;
        }
        
        D_PostEvent(&ev);
    }

    if (MouseShouldBeGrabbed())
    {
        CenterMouse();
    }
}

//
// I_StartTic
//
void I_StartTic (void)
{
    if (!initialized)
    {
        return;
    }

    I_GetEvent();

    if (usemouse && !nomouse)
    {
        I_ReadMouse();
    }

    I_UpdateJoystick();
}


//
// I_UpdateNoBlit
//
void I_UpdateNoBlit (void)
{
    // what is this?
}

static void UpdateGrab(void)
{
    static boolean currently_grabbed = false;
    boolean grab;

    grab = MouseShouldBeGrabbed();

    if (screensaver_mode)
    {
        // Hide the cursor in screensaver mode

        SetShowCursor(false);
    }
    else if (grab && !currently_grabbed)
    {
        SetShowCursor(false);
        CenterMouse();
    }
    else if (!grab && currently_grabbed)
    {
        SetShowCursor(true);

        // When releasing the mouse from grab, warp the mouse cursor to
        // the bottom-right of the screen. This is a minimally distracting
        // place for it to appear - we may only have released the grab
        // because we're at an end of level intermission screen, for
        // example.

        SDL_WarpMouse(screen->w - 16, screen->h - 16);
        SDL_GetRelativeMouseState(NULL, NULL);
    }

    currently_grabbed = grab;

}

// Update a small portion of the screen
//
// Does stretching and buffer blitting if neccessary
//
// Return true if blit was successful.

static boolean BlitArea(int x1, int y1, int x2, int y2)
{
    int x_offset, y_offset;
    boolean result;

    // No blit needed on native surface

    if (native_surface)
    {
	return true;
    }

    x_offset = (screenbuffer->w - screen_mode->width) / 2;
    y_offset = (screenbuffer->h - screen_mode->height) / 2;

    if (SDL_LockSurface(screenbuffer) >= 0)
    {
        I_InitScale(I_VideoBuffer,
                    (byte *) screenbuffer->pixels
                                + (y_offset * screenbuffer->pitch)
                                + x_offset,
                    screenbuffer->pitch);
        result = screen_mode->DrawScreen(x1, y1, x2, y2);
      	SDL_UnlockSurface(screenbuffer);
    }
    else
    {
        result = false;
    }

    return result;
}

static void UpdateRect(int x1, int y1, int x2, int y2)
{
    int x1_scaled, x2_scaled, y1_scaled, y2_scaled;

    // Do stretching and blitting

    if (BlitArea(x1, y1, x2, y2))
    {
        // Update the area

        x1_scaled = (x1 * screen_mode->width) / SCREENWIDTH;
        y1_scaled = (y1 * screen_mode->height) / SCREENHEIGHT;
        x2_scaled = (x2 * screen_mode->width) / SCREENWIDTH;
        y2_scaled = (y2 * screen_mode->height) / SCREENHEIGHT;

        SDL_UpdateRect(screen,
                       x1_scaled, y1_scaled,
                       x2_scaled - x1_scaled,
                       y2_scaled - y1_scaled);
    }
}

void I_BeginRead(void)
{
    byte *screenloc = I_VideoBuffer
                    + (SCREENHEIGHT - LOADING_DISK_H) * SCREENWIDTH
                    + (SCREENWIDTH - LOADING_DISK_W);
    int y;

    if (!initialized || disk_image == NULL)
        return;

    // save background and copy the disk image in

    for (y=0; y<LOADING_DISK_H; ++y)
    {
        memcpy(saved_background + y * LOADING_DISK_W,
               screenloc,
               LOADING_DISK_W);
        memcpy(screenloc,
               disk_image + y * LOADING_DISK_W,
               LOADING_DISK_W);

        screenloc += SCREENWIDTH;
    }

    UpdateRect(SCREENWIDTH - LOADING_DISK_W, SCREENHEIGHT - LOADING_DISK_H,
               SCREENWIDTH, SCREENHEIGHT);
}

void I_EndRead(void)
{
    byte *screenloc = I_VideoBuffer
                    + (SCREENHEIGHT - LOADING_DISK_H) * SCREENWIDTH
                    + (SCREENWIDTH - LOADING_DISK_W);
    int y;

    if (!initialized || disk_image == NULL)
        return;

    // save background and copy the disk image in

    for (y=0; y<LOADING_DISK_H; ++y)
    {
        memcpy(screenloc,
               saved_background + y * LOADING_DISK_W,
               LOADING_DISK_W);

        screenloc += SCREENWIDTH;
    }

    UpdateRect(SCREENWIDTH - LOADING_DISK_W, SCREENHEIGHT - LOADING_DISK_H,
               SCREENWIDTH, SCREENHEIGHT);
}

//
// I_FinishUpdate
//
void I_FinishUpdate (void)
{
    static int	lasttic;
    int		tics;
    int		i;

    if (!initialized)
        return;

    if (noblit)
        return;

    if (need_resize && SDL_GetTicks() > last_resize_time + 500)
    {
        ApplyWindowResize(resize_w, resize_h);
        need_resize = false;
        palette_to_set = true;
    }

    UpdateGrab();

    // Don't update the screen if the window isn't visible.
    // Not doing this breaks under Windows when we alt-tab away 
    // while fullscreen.

    if (!(SDL_GetAppState() & SDL_APPACTIVE))
        return;

    // draws little dots on the bottom of the screen

    if (display_fps_dots)
    {
	i = I_GetTime();
	tics = i - lasttic;
	lasttic = i;
	if (tics > 20) tics = 20;

	for (i=0 ; i<tics*4 ; i+=4)
	    I_VideoBuffer[ (SCREENHEIGHT-1)*SCREENWIDTH + i] = 0xff;
	for ( ; i<20*4 ; i+=4)
	    I_VideoBuffer[ (SCREENHEIGHT-1)*SCREENWIDTH + i] = 0x0;
    }

    // draw to screen

    BlitArea(0, 0, SCREENWIDTH, SCREENHEIGHT);

    if (palette_to_set)
    {
        SDL_SetColors(screenbuffer, palette, 0, 256);
        palette_to_set = false;

        // In native 8-bit mode, if we have a palette to set, the act
        // of setting the palette updates the screen

        if (screenbuffer == screen)
        {
            return;
        }
    }

    // In 8in32 mode, we must blit from the fake 8-bit screen buffer
    // to the real screen before doing a screen flip.

    if (screenbuffer != screen)
    {
        SDL_Rect dst_rect;

        // Center the buffer within the full screen space.

        dst_rect.x = (screen->w - screenbuffer->w) / 2;
        dst_rect.y = (screen->h - screenbuffer->h) / 2;

        SDL_BlitSurface(screenbuffer, NULL, screen, &dst_rect);
    }

    SDL_Flip(screen);
}


//
// I_ReadScreen
//
void I_ReadScreen (byte* scr)
{
    memcpy(scr, I_VideoBuffer, SCREENWIDTH*SCREENHEIGHT);
}


//
// I_SetPalette
//
void I_SetPalette (byte *doompalette)
{
    int i;

    for (i=0; i<256; ++i)
    {
        // Zero out the bottom two bits of each channel - the PC VGA
        // controller only supports 6 bits of accuracy.

        palette[i].r = gammatable[usegamma][*doompalette++] & ~3;
        palette[i].g = gammatable[usegamma][*doompalette++] & ~3;
        palette[i].b = gammatable[usegamma][*doompalette++] & ~3;
    }

    palette_to_set = true;
}

// Given an RGB value, find the closest matching palette index.

int I_GetPaletteIndex(int r, int g, int b)
{
    int best, best_diff, diff;
    int i;

    best = 0; best_diff = INT_MAX;

    for (i = 0; i < 256; ++i)
    {
        diff = (r - palette[i].r) * (r - palette[i].r)
             + (g - palette[i].g) * (g - palette[i].g)
             + (b - palette[i].b) * (b - palette[i].b);

        if (diff < best_diff)
        {
            best = i;
            best_diff = diff;
        }

        if (diff == 0)
        {
            break;
        }
    }

    return best;
}

// 
// Set the window title
//

void I_SetWindowTitle(char *title)
{
    window_title = title;
}

//
// Call the SDL function to set the window title, based on 
// the title set with I_SetWindowTitle.
//

void I_InitWindowTitle(void)
{
    char *buf;

    buf = M_StringJoin(window_title, " - ", PACKAGE_STRING, NULL);
    SDL_WM_SetCaption(buf, NULL);
    free(buf);
}

// Set the application icon

void I_InitWindowIcon(void)
{
    SDL_Surface *surface;
    Uint8 *mask;
    int i;

    // Generate the mask

    mask = malloc(icon_w * icon_h / 8);
    memset(mask, 0, icon_w * icon_h / 8);

    for (i=0; i<icon_w * icon_h; ++i)
    {
        if (icon_data[i * 3] != 0x00
         || icon_data[i * 3 + 1] != 0x00
         || icon_data[i * 3 + 2] != 0x00)
        {
            mask[i / 8] |= 1 << (7 - i % 8);
        }
    }

    surface = SDL_CreateRGBSurfaceFrom(icon_data,
                                       icon_w,
                                       icon_h,
                                       24,
                                       icon_w * 3,
                                       0xff << 0,
                                       0xff << 8,
                                       0xff << 16,
                                       0);

    SDL_WM_SetIcon(surface, mask);
    SDL_FreeSurface(surface);
    free(mask);
}

// Pick the modes list to use:

static void GetScreenModes(screen_mode_t ***modes_list, int *num_modes)
{
    if (aspect_ratio_correct)
    {
        *modes_list = screen_modes_corrected;
        *num_modes = arrlen(screen_modes_corrected);
    }
    else
    {
        *modes_list = screen_modes;
        *num_modes = arrlen(screen_modes);
    }
}

// Find which screen_mode_t to use for the given width and height.

static screen_mode_t *I_FindScreenMode(int w, int h)
{
    screen_mode_t **modes_list;
    screen_mode_t *best_mode;
    int modes_list_length;
    int num_pixels;
    int best_num_pixels;
    int i;

    // Special case: 320x200 and 640x400 are available even if aspect 
    // ratio correction is turned on.  These modes have non-square
    // pixels.

    if (fullscreen)
    {
        if (w == SCREENWIDTH && h == SCREENHEIGHT)
        {
            return &mode_scale_1x;
        }
        else if (w == SCREENWIDTH*2 && h == SCREENHEIGHT*2)
        {
            return &mode_scale_2x;
        }
    }

    GetScreenModes(&modes_list, &modes_list_length);

    // Find the biggest screen_mode_t in the list that fits within these 
    // dimensions

    best_mode = NULL;
    best_num_pixels = 0;

    for (i=0; i<modes_list_length; ++i) 
    {
        // Will this fit within the dimensions? If not, ignore.

        if (modes_list[i]->width > w || modes_list[i]->height > h)
        {
            continue;
        }

        num_pixels = modes_list[i]->width * modes_list[i]->height;

        if (num_pixels > best_num_pixels)
        {
            // This is a better mode than the current one

            best_mode = modes_list[i];
            best_num_pixels = num_pixels;
        }
    }

    return best_mode;
}

// Adjust to an appropriate fullscreen mode.
// Returns true if successful.

static boolean AutoAdjustFullscreen(void)
{
    SDL_Rect **modes;
    SDL_Rect *best_mode;
    screen_mode_t *screen_mode;
    int diff, best_diff;
    int i;

    modes = SDL_ListModes(NULL, SDL_FULLSCREEN);

    // No fullscreen modes available at all?

    if (modes == NULL || modes == (SDL_Rect **) -1 || *modes == NULL)
    {
        return false;
    }

    // Find the best mode that matches the mode specified in the
    // configuration file

    best_mode = NULL;
    best_diff = INT_MAX;

    for (i=0; modes[i] != NULL; ++i)
    {
        //printf("%ix%i?\n", modes[i]->w, modes[i]->h);

        // What screen_mode_t would be used for this video mode?

        screen_mode = I_FindScreenMode(modes[i]->w, modes[i]->h);

        // Never choose a screen mode that we cannot run in, or
        // is poor quality for fullscreen

        if (screen_mode == NULL || screen_mode->poor_quality)
        {
        //    printf("\tUnsupported / poor quality\n");
            continue;
        }

        // Do we have the exact mode?
        // If so, no autoadjust needed

        if (screen_width == modes[i]->w && screen_height == modes[i]->h)
        {
        //    printf("\tExact mode!\n");
            return true;
        }

        // Is this mode better than the current mode?

        diff = (screen_width - modes[i]->w) * (screen_width - modes[i]->w)
             + (screen_height - modes[i]->h) * (screen_height - modes[i]->h);

        if (diff < best_diff)
        {
        //    printf("\tA valid mode\n");
            best_mode = modes[i];
            best_diff = diff;
        }
    }

    if (best_mode == NULL)
    {
        // Unable to find a valid mode!

        return false;
    }

    printf("I_InitGraphics: %ix%i mode not supported on this machine.\n",
           screen_width, screen_height);

    screen_width = best_mode->w;
    screen_height = best_mode->h;

    return true;
}

// Auto-adjust to a valid windowed mode.

static void AutoAdjustWindowed(void)
{
    screen_mode_t *best_mode;

    // Find a screen_mode_t to fit within the current settings

    best_mode = I_FindScreenMode(screen_width, screen_height);

    if (best_mode == NULL)
    {
        // Nothing fits within the current settings.
        // Pick the closest to 320x200 possible.

        best_mode = I_FindScreenMode(SCREENWIDTH, SCREENHEIGHT_4_3);
    }

    // Switch to the best mode if necessary.

    if (best_mode->width != screen_width || best_mode->height != screen_height)
    {
        printf("I_InitGraphics: Cannot run at specified mode: %ix%i\n",
               screen_width, screen_height);

        screen_width = best_mode->width;
        screen_height = best_mode->height;
    }
}

// Auto-adjust to a valid color depth.

static void AutoAdjustColorDepth(void)
{
    SDL_Rect **modes;
    SDL_PixelFormat format;
    const SDL_VideoInfo *info;
    int flags;

    // If screen_bpp=0, we should use the current (default) pixel depth.
    // Fetch it from SDL.

    if (screen_bpp == 0)
    {
        info = SDL_GetVideoInfo();

        if (info != NULL && info->vfmt != NULL)
        {
            screen_bpp = info->vfmt->BitsPerPixel;
        }
    }

    if (fullscreen)
    {
        flags = SDL_FULLSCREEN;
    }
    else
    {
        flags = 0;
    }

    format.BitsPerPixel = screen_bpp;
    format.BytesPerPixel = (screen_bpp + 7) / 8;

    // Are any screen modes supported at the configured color depth?

    modes = SDL_ListModes(&format, flags);

    // If not, we must autoadjust to something sensible.

    if (modes == NULL)
    {
        printf("I_InitGraphics: %ibpp color depth not supported.\n",
               screen_bpp);

        info = SDL_GetVideoInfo();

        if (info != NULL && info->vfmt != NULL)
        {
            screen_bpp = info->vfmt->BitsPerPixel;
        }
    }
}

// If the video mode set in the configuration file is not available,
// try to choose a different mode.

static void I_AutoAdjustSettings(void)
{
    int old_screen_w, old_screen_h, old_screen_bpp;

    old_screen_w = screen_width;
    old_screen_h = screen_height;
    old_screen_bpp = screen_bpp;

    // Possibly adjust color depth.

    AutoAdjustColorDepth();

    // If we are running fullscreen, try to autoadjust to a valid fullscreen
    // mode.  If this is impossible, switch to windowed.

    if (fullscreen && !AutoAdjustFullscreen())
    {
        fullscreen = 0;
    }

    // If we are running windowed, pick a valid window size.

    if (!fullscreen)
    {
        AutoAdjustWindowed();
    }

    // Have the settings changed?  Show a message.

    if (screen_width != old_screen_w || screen_height != old_screen_h
     || screen_bpp != old_screen_bpp)
    {
        printf("I_InitGraphics: Auto-adjusted to %ix%ix%ibpp.\n",
               screen_width, screen_height, screen_bpp);

        printf("NOTE: Your video settings have been adjusted.  "
               "To disable this behavior,\n"
               "set autoadjust_video_settings to 0 in your "
               "configuration file.\n");
    }
}

// Set video size to a particular scale factor (1x, 2x, 3x, etc.)

static void SetScaleFactor(int factor)
{
    int w, h;

    // Pick 320x200 or 320x240, depending on aspect ratio correct

    if (aspect_ratio_correct)
    {
        w = SCREENWIDTH;
        h = SCREENHEIGHT_4_3;
    }
    else
    {
        w = SCREENWIDTH;
        h = SCREENHEIGHT;
    }

    screen_width = w * factor;
    screen_height = h * factor;
}

void I_GraphicsCheckCommandLine(void)
{
    int i;

    //!
    // @vanilla
    //
    // Disable blitting the screen.
    //

    noblit = M_CheckParm ("-noblit"); 

    //!
    // @category video 
    //
    // Grab the mouse when running in windowed mode.
    //

    if (M_CheckParm("-grabmouse"))
    {
        grabmouse = true;
    }

    //!
    // @category video 
    //
    // Don't grab the mouse when running in windowed mode.
    //

    if (M_CheckParm("-nograbmouse"))
    {
        grabmouse = false;
    }

    // default to fullscreen mode, allow override with command line
    // nofullscreen because we love prboom

    //!
    // @category video 
    //
    // Run in a window.
    //

    if (M_CheckParm("-window") || M_CheckParm("-nofullscreen"))
    {
        fullscreen = false;
    }

    //!
    // @category video 
    //
    // Run in fullscreen mode.
    //

    if (M_CheckParm("-fullscreen"))
    {
        fullscreen = true;
    }

    //!
    // @category video 
    //
    // Disable the mouse.
    //

    nomouse = M_CheckParm("-nomouse") > 0;

    //!
    // @category video
    // @arg <x>
    //
    // Specify the screen width, in pixels.
    //

    i = M_CheckParmWithArgs("-width", 1);

    if (i > 0)
    {
        screen_width = atoi(myargv[i + 1]);
    }

    //!
    // @category video
    // @arg <y>
    //
    // Specify the screen height, in pixels.
    //

    i = M_CheckParmWithArgs("-height", 1);

    if (i > 0)
    {
        screen_height = atoi(myargv[i + 1]);
    }

    //!
    // @category video
    // @arg <bpp>
    //
    // Specify the color depth of the screen, in bits per pixel.
    //

    i = M_CheckParmWithArgs("-bpp", 1);

    if (i > 0)
    {
        screen_bpp = atoi(myargv[i + 1]);
    }

    // Because we love Eternity:

    //!
    // @category video
    //
    // Set the color depth of the screen to 32 bits per pixel.
    //

    if (M_CheckParm("-8in32"))
    {
        screen_bpp = 32;
    }

    //!
    // @category video
    // @arg <WxY>
    //
    // Specify the screen mode (when running fullscreen) or the window
    // dimensions (when running in windowed mode).

    i = M_CheckParmWithArgs("-geometry", 1);

    if (i > 0)
    {
        int w, h;

        if (sscanf(myargv[i + 1], "%ix%i", &w, &h) == 2)
        {
            screen_width = w;
            screen_height = h;
        }
    }

    //!
    // @category video
    //
    // Don't scale up the screen.
    //

    if (M_CheckParm("-1")) 
    {
        SetScaleFactor(1);
    }

    //!
    // @category video
    //
    // Double up the screen to 2x its normal size.
    //

    if (M_CheckParm("-2")) 
    {
        SetScaleFactor(2);
    }

    //!
    // @category video
    //
    // Double up the screen to 3x its normal size.
    //

    if (M_CheckParm("-3")) 
    {
        SetScaleFactor(3);
    }

    //!
    // @category video
    //
    // Disable vertical mouse movement.
    //

    if (M_CheckParm("-novert"))
    {
        novert = true;
    }

    //!
    // @category video
    //
    // Enable vertical mouse movement.
    //

    if (M_CheckParm("-nonovert"))
    {
        novert = false;
    }
}

// Check if we have been invoked as a screensaver by xscreensaver.

void I_CheckIsScreensaver(void)
{
    char *env;

    env = getenv("XSCREENSAVER_WINDOW");

    if (env != NULL)
    {
        screensaver_mode = true;
    }
}

static void CreateCursors(void)
{
    static Uint8 empty_cursor_data = 0;

    // Save the default cursor so it can be recalled later

    cursors[1] = SDL_GetCursor();

    // Create an empty cursor

    cursors[0] = SDL_CreateCursor(&empty_cursor_data,
                                  &empty_cursor_data,
                                  1, 1, 0, 0);
}

static void SetSDLVideoDriver(void)
{
    // Allow a default value for the SDL video driver to be specified
    // in the configuration file.

    if (strcmp(video_driver, "") != 0)
    {
        char *env_string;

        env_string = M_StringJoin("SDL_VIDEODRIVER=", video_driver, NULL);
        putenv(env_string);
        free(env_string);
    }
}

static void SetWindowPositionVars(void)
{
    char buf[64];
    int x, y;

    if (window_position == NULL || !strcmp(window_position, ""))
    {
        return;
    }

    if (!strcmp(window_position, "center"))
    {
        putenv("SDL_VIDEO_CENTERED=1");
    }
    else if (sscanf(window_position, "%i,%i", &x, &y) == 2)
    {
        M_snprintf(buf, sizeof(buf), "SDL_VIDEO_WINDOW_POS=%i,%i", x, y);
        putenv(buf);
    }
}

static char *WindowBoxType(screen_mode_t *mode, int w, int h)
{
    if (mode->width != w && mode->height != h) 
    {
        return "Windowboxed";
    }
    else if (mode->width == w) 
    {
        return "Letterboxed";
    }
    else if (mode->height == h)
    {
        return "Pillarboxed";
    }
    else
    {
        return "...";
    }
}

static void SetVideoMode(screen_mode_t *mode, int w, int h)
{
    byte *doompal;
    int flags = 0;

    doompal = W_CacheLumpName(DEH_String("PLAYPAL"), PU_CACHE);

    // If we are already running and in a true color mode, we need
    // to free the screenbuffer surface before setting the new mode.

    if (screenbuffer != NULL && screen != screenbuffer)
    {
        SDL_FreeSurface(screenbuffer);
    }

    // Generate lookup tables before setting the video mode.

    if (mode != NULL && mode->InitMode != NULL)
    {
        mode->InitMode(doompal);
    }

    // Set the video mode.

    flags |= SDL_SWSURFACE | SDL_DOUBLEBUF;

    if (screen_bpp == 8)
    {
        flags |= SDL_HWPALETTE;
    }

    if (fullscreen)
    {
        flags |= SDL_FULLSCREEN;
    }
    else
    {
        // In windowed mode, the window can be resized while the game is
        // running.  This feature is disabled on OS X, as it adds an ugly
        // scroll handle to the corner of the screen.

#ifndef __MACOSX__
        flags |= SDL_RESIZABLE;
#endif
    }

    screen = SDL_SetVideoMode(w, h, screen_bpp, flags);

    if (screen == NULL)
    {
        I_Error("Error setting video mode %ix%ix%ibpp: %s\n",
                w, h, screen_bpp, SDL_GetError());
    }

    // Blank out the full screen area in case there is any junk in
    // the borders that won't otherwise be overwritten.

    SDL_FillRect(screen, NULL, 0);

    // If mode was not set, it must be set now that we know the
    // screen size.

    if (mode == NULL)
    {
        mode = I_FindScreenMode(screen->w, screen->h);

        if (mode == NULL)
        {
            I_Error("I_InitGraphics: Unable to find a screen mode small "
                    "enough for %ix%i", screen->w, screen->h);
        }

        // Generate lookup tables before setting the video mode.

        if (mode->InitMode != NULL)
        {
            mode->InitMode(doompal);
        }
    }

    // Create the screenbuffer surface; if we have a real 8-bit palettized
    // screen, then we can use the screen as the screenbuffer.

    if (screen->format->BitsPerPixel == 8)
    {
        screenbuffer = screen;
    }
    else
    {
        screenbuffer = SDL_CreateRGBSurface(SDL_SWSURFACE,
                                            mode->width, mode->height, 8,
                                            0, 0, 0, 0);

        SDL_FillRect(screenbuffer, NULL, 0);
    }

    // Save screen mode.

    screen_mode = mode;
}

static void ApplyWindowResize(unsigned int w, unsigned int h)
{
    screen_mode_t *mode;

    // Find the biggest screen mode that will fall within these
    // dimensions, falling back to the smallest mode possible if
    // none is found.

    mode = I_FindScreenMode(w, h);

    if (mode == NULL)
    {
        mode = I_FindScreenMode(SCREENWIDTH, SCREENHEIGHT);
    }

    // Reset mode to resize window.

    printf("Resize to %ix%i\n", mode->width, mode->height);
    SetVideoMode(mode, mode->width, mode->height);

    // Save settings.

    screen_width = mode->width;
    screen_height = mode->height;
}

void I_InitGraphics(void)
{
    SDL_Event dummy;
    byte *doompal;
    char *env;

    // Pass through the XSCREENSAVER_WINDOW environment variable to 
    // SDL_WINDOWID, to embed the SDL window into the Xscreensaver
    // window.

    env = getenv("XSCREENSAVER_WINDOW");

    if (env != NULL)
    {
        char winenv[30];
        int winid;

        sscanf(env, "0x%x", &winid);
        M_snprintf(winenv, sizeof(winenv), "SDL_WINDOWID=%i", winid);

        putenv(winenv);
    }

    SetSDLVideoDriver();
    SetWindowPositionVars();

    if (SDL_Init(SDL_INIT_VIDEO) < 0) 
    {
        I_Error("Failed to initialize video: %s", SDL_GetError());
    }

    // Set up title and icon.  Windows cares about the ordering; this
    // has to be done before the call to SDL_SetVideoMode.

    I_InitWindowTitle();
#if !SDL_VERSION_ATLEAST(1, 3, 0)
    I_InitWindowIcon();
#endif

    // Warning to OS X users... though they might never see it :(
#ifdef __MACOSX__
    if (fullscreen)
    {
        printf("Some old versions of OS X might crash in fullscreen mode.\n"
               "If this happens to you, switch back to windowed mode.\n");
    }
#endif

    //
    // Enter into graphics mode.
    //
    // When in screensaver mode, run full screen and auto detect
    // screen dimensions (don't change video mode)
    //

    if (screensaver_mode)
    {
        SetVideoMode(NULL, 0, 0);
    }
    else
    {
        int w, h;

        if (autoadjust_video_settings)
        {
            I_AutoAdjustSettings();
        }

        w = screen_width;
        h = screen_height;

        screen_mode = I_FindScreenMode(w, h);

        if (screen_mode == NULL)
        {
            I_Error("I_InitGraphics: Unable to find a screen mode small "
                    "enough for %ix%i", w, h);
        }

        if (w != screen_mode->width || h != screen_mode->height)
        {
            printf("I_InitGraphics: %s (%ix%i within %ix%i)\n",
                   WindowBoxType(screen_mode, w, h),
                   screen_mode->width, screen_mode->height, w, h);
        }

        SetVideoMode(screen_mode, w, h);
    }

    // Start with a clear black screen
    // (screen will be flipped after we set the palette)

    SDL_FillRect(screenbuffer, NULL, 0);

    // Set the palette

    doompal = W_CacheLumpName(DEH_String("PLAYPAL"), PU_CACHE);
    I_SetPalette(doompal);
    SDL_SetColors(screenbuffer, palette, 0, 256);

    CreateCursors();

    UpdateFocus();
    UpdateGrab();

    // On some systems, it takes a second or so for the screen to settle
    // after changing modes.  We include the option to add a delay when
    // setting the screen mode, so that the game doesn't start immediately
    // with the player unable to see anything.

    if (fullscreen && !screensaver_mode)
    {
        SDL_Delay(startup_delay);
    }

    // Check if we have a native surface we can use
    // If we have to lock the screen, draw to a buffer and copy
    // Likewise if the screen pitch is not the same as the width
    // If we have to multiply, drawing is done to a separate 320x200 buf

    native_surface = screen == screenbuffer
                  && !SDL_MUSTLOCK(screen)
                  && screen_mode == &mode_scale_1x
                  && screen->pitch == SCREENWIDTH
                  && aspect_ratio_correct;

    // If not, allocate a buffer and copy from that buffer to the
    // screen when we do an update

    if (native_surface)
    {
	I_VideoBuffer = (unsigned char *) screen->pixels;

        I_VideoBuffer += (screen->h - SCREENHEIGHT) / 2;
    }
    else
    {
	I_VideoBuffer = (unsigned char *) Z_Malloc (SCREENWIDTH * SCREENHEIGHT, 
                                                    PU_STATIC, NULL);
    }

    V_RestoreBuffer();

    // Clear the screen to black.

    memset(I_VideoBuffer, 0, SCREENWIDTH * SCREENHEIGHT);

    // We need SDL to give us translated versions of keys as well

    SDL_EnableUNICODE(1);

    // Repeat key presses - this is what Vanilla Doom does
    // Not sure about repeat rate - probably dependent on which DOS
    // driver is used.  This is good enough though.

    SDL_EnableKeyRepeat(SDL_DEFAULT_REPEAT_DELAY, SDL_DEFAULT_REPEAT_INTERVAL);

    // clear out any events waiting at the start and center the mouse
  
    while (SDL_PollEvent(&dummy));

    initialized = true;

    // Call I_ShutdownGraphics on quit

    I_AtExit(I_ShutdownGraphics, true);
}

// Bind all variables controlling video options into the configuration
// file system.

void I_BindVideoVariables(void)
{
    M_BindVariable("use_mouse",                 &usemouse);
    M_BindVariable("autoadjust_video_settings", &autoadjust_video_settings);
    M_BindVariable("fullscreen",                &fullscreen);
    M_BindVariable("aspect_ratio_correct",      &aspect_ratio_correct);
    M_BindVariable("startup_delay",             &startup_delay);
    M_BindVariable("screen_width",              &screen_width);
    M_BindVariable("screen_height",             &screen_height);
    M_BindVariable("screen_bpp",                &screen_bpp);
    M_BindVariable("grabmouse",                 &grabmouse);
    M_BindVariable("mouse_acceleration",        &mouse_acceleration);
    M_BindVariable("mouse_threshold",           &mouse_threshold);
    M_BindVariable("video_driver",              &video_driver);
    M_BindVariable("window_position",           &window_position);
    M_BindVariable("usegamma",                  &usegamma);
    M_BindVariable("vanilla_keyboard_mapping",  &vanilla_keyboard_mapping);
    M_BindVariable("novert",                    &novert);
    M_BindVariable("png_screenshots",           &png_screenshots);

    // Windows Vista or later?  Set screen color depth to
    // 32 bits per pixel, as 8-bit palettized screen modes
    // don't work properly in recent versions.

#if defined(_WIN32) && !defined(_WIN32_WCE)
    {
        OSVERSIONINFOEX version_info;

        ZeroMemory(&version_info, sizeof(OSVERSIONINFOEX));
        version_info.dwOSVersionInfoSize = sizeof(OSVERSIONINFOEX);

        GetVersionEx((OSVERSIONINFO *) &version_info);

        if (version_info.dwPlatformId == VER_PLATFORM_WIN32_NT
         && version_info.dwMajorVersion >= 6)
        {
            screen_bpp = 32;
        }
    }
#endif

    // Disable fullscreen by default on OS X, as there is an SDL bug
    // where some old versions of OS X (<= Snow Leopard) crash.

#ifdef __MACOSX__
    fullscreen = 0;
    screen_width = 800;
    screen_height = 600;
#endif
}<|MERGE_RESOLUTION|>--- conflicted
+++ resolved
@@ -186,11 +186,7 @@
 
 // Color depth.
 
-<<<<<<< HEAD
-int screen_bpp = 32; // [cndoom]
-=======
 int screen_bpp = 0;
->>>>>>> 63e1c884
 
 // Automatically adjust video settings if the selected mode is 
 // not a valid video mode.
