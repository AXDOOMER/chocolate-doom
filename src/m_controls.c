//
// Copyright(C) 1993-1996 Id Software, Inc.
// Copyright(C) 1993-2008 Raven Software
// Copyright(C) 2005-2014 Simon Howard
//
// This program is free software; you can redistribute it and/or
// modify it under the terms of the GNU General Public License
// as published by the Free Software Foundation; either version 2
// of the License, or (at your option) any later version.
//
// This program is distributed in the hope that it will be useful,
// but WITHOUT ANY WARRANTY; without even the implied warranty of
// MERCHANTABILITY or FITNESS FOR A PARTICULAR PURPOSE.  See the
// GNU General Public License for more details.
//

#include <stdio.h>

#include "doomtype.h"
#include "doomkeys.h"

#include "m_config.h"
<<<<<<< HEAD
#include "doom/cn_meta.h" // [cndoom]
=======
#include "m_misc.h"
>>>>>>> 63e1c884

//
// Keyboard controls
//

int key_right = KEY_RIGHTARROW;
int key_left = KEY_LEFTARROW;

int key_up = KEY_UPARROW;
int key_down = KEY_DOWNARROW; 
int key_strafeleft = ',';
int key_straferight = '.';
int key_fire = KEY_RCTRL;
int key_use = ' ';
int key_strafe = KEY_RALT;


// [cndoom] config variables for setup
int key_strafe_alt          = 'x'; // [cndoom]
int cn_precache_sounds      = 1; // [cndoom]
int cn_quickstart_delay     = 3000; // [cndoom]
int cn_timer_enabled        = 1;
int cn_timer_offset_x       = -1;
int cn_timer_offset_y       = 0;
int cn_timer_color_index    = 168;
int cn_timer_shadow_index   = 0;
int cn_timer_bg_colormap    = 16;
/* not used
char *cn_meta_firstname     = "Joe";
char *cn_meta_lastname      = "Doe";
char *cn_meta_nickname      = "foobar";
char *cn_meta_birthdate     = "1985-04-22";
char *cn_meta_country       = "zw";
char *cn_meta_email         = "jdoe@example.net";
char *cn_meta_url           = "http://www.example.net";
*/
char *cn_meta_id            = " ";
// [cndoom] end



int key_speed = KEY_RSHIFT; 

// 
// Heretic keyboard controls
//
 
int key_flyup = KEY_PGUP;
int key_flydown = KEY_INS;
int key_flycenter = KEY_HOME;

int key_lookup = KEY_PGDN;
int key_lookdown = KEY_DEL;
int key_lookcenter = KEY_END;

int key_invleft = '[';
int key_invright = ']';
int key_useartifact = KEY_ENTER;

//
// Hexen key controls
//

int key_jump = '/';

int key_arti_all             = KEY_BACKSPACE;
int key_arti_health          = '\\';
int key_arti_poisonbag       = '0';
int key_arti_blastradius     = '9';
int key_arti_teleport        = '8';
int key_arti_teleportother   = '7';
int key_arti_egg             = '6';
int key_arti_invulnerability = '5';

//
// Strife key controls
//
// haleyjd 09/01/10
//

// Note: Strife also uses key_invleft, key_invright, key_jump, key_lookup, and
// key_lookdown, but with different default values.

int key_usehealth = 'h';
int key_invquery  = 'q';
int key_mission   = 'w';
int key_invpop    = 'z';
int key_invkey    = 'k';
int key_invhome   = KEY_HOME;
int key_invend    = KEY_END;
int key_invuse    = KEY_ENTER;
int key_invdrop   = KEY_BACKSPACE;


//
// Mouse controls
//

int mousebfire = 0;
int mousebstrafe = 1;
int mousebforward = 2;

int mousebjump = -1;

int mousebstrafeleft = -1;
int mousebstraferight = -1;
int mousebbackward = -1;
int mousebuse = -1;

int mousebprevweapon = -1;
int mousebnextweapon = -1;


int key_message_refresh = KEY_ENTER;
int key_pause = KEY_PAUSE;
int key_demo_quit = 'q';
int key_spy = KEY_F12;

// Multiplayer chat keys:

int key_multi_msg = 't';
int key_multi_msgplayer[8];

// Weapon selection keys:

int key_weapon1 = '1';
int key_weapon2 = '2';
int key_weapon3 = '3';
int key_weapon4 = '4';
int key_weapon5 = '5';
int key_weapon6 = '6';
int key_weapon7 = '7';
int key_weapon8 = '8';
int key_prevweapon = 0;
int key_nextweapon = 0;

// Map control keys:

int key_map_north     = KEY_UPARROW;
int key_map_south     = KEY_DOWNARROW;
int key_map_east      = KEY_RIGHTARROW;
int key_map_west      = KEY_LEFTARROW;
int key_map_zoomin    = '=';
int key_map_zoomout   = '-';
int key_map_toggle    = KEY_TAB;
int key_map_maxzoom   = '0';
int key_map_follow    = 'f';
int key_map_grid      = 'g';
int key_map_mark      = 'm';
int key_map_clearmark = 'c';

// menu keys:

int key_menu_activate  = KEY_ESCAPE;
int key_menu_up        = KEY_UPARROW;
int key_menu_down      = KEY_DOWNARROW;
int key_menu_left      = KEY_LEFTARROW;
int key_menu_right     = KEY_RIGHTARROW;
int key_menu_back      = KEY_BACKSPACE;
int key_menu_forward   = KEY_ENTER;
int key_menu_confirm   = 'y';
int key_menu_abort     = 'n';

int key_menu_help      = KEY_F1;
int key_menu_save      = KEY_F2;
int key_menu_load      = KEY_F3;
int key_menu_volume    = KEY_F4;
int key_menu_detail    = KEY_F5;
int key_menu_qsave     = KEY_F6;
int key_menu_endgame   = KEY_F7;
int key_menu_messages  = KEY_F8;
int key_menu_qload     = KEY_F9;
int key_menu_quit      = KEY_F10;
int key_menu_gamma     = KEY_F11;

int key_menu_incscreen = KEY_EQUALS;
int key_menu_decscreen = KEY_MINUS;
int key_menu_screenshot = 0;

//
// Joystick controls
//

<<<<<<< HEAD
int joybfire = 0; 
int joybstrafe = 1; 
int joybuse = 3; 
int joybspeed = 29; // [cndoom]
=======
int joybfire = 0;
int joybstrafe = 1;
int joybuse = 3;
int joybspeed = 2;
>>>>>>> 63e1c884

int joybstrafeleft = -1;
int joybstraferight = -1;

int joybjump = -1;

int joybprevweapon = -1;
int joybnextweapon = -1;

int joybmenu = -1;

// Control whether if a mouse button is double clicked, it acts like 
// "use" has been pressed

int dclick_use = 0; // [cndoom] no double click
 
// 
// Bind all of the common controls used by Doom and all other games.
//

void M_BindBaseControls(void)
{
<<<<<<< HEAD
    M_BindVariable("key_right",          &key_right),
    M_BindVariable("key_left",           &key_left),
    M_BindVariable("key_up",             &key_up),
    M_BindVariable("key_down",           &key_down),
    M_BindVariable("key_strafeleft",     &key_strafeleft),
    M_BindVariable("key_straferight",    &key_straferight),
    M_BindVariable("key_fire",           &key_fire),
    M_BindVariable("key_use",            &key_use),
    M_BindVariable("key_strafe",         &key_strafe),
    
    // [cndoom] new values
    M_BindVariable("key_strafe_alt",            &key_strafe_alt),
    M_BindVariable("cn_precache_sounds",        &cn_precache_sounds),
    M_BindVariable("cn_quickstart_delay",       &cn_quickstart_delay),
    M_BindVariable("cn_timer_enabled",          &cn_timer_enabled);
    M_BindVariable("cn_timer_bg_colormap",      &cn_timer_bg_colormap);
    M_BindVariable("cn_timer_offset_x",         &cn_timer_offset_x);
    M_BindVariable("cn_timer_offset_y",         &cn_timer_offset_y);
    M_BindVariable("cn_timer_color_index",      &cn_timer_color_index);
    M_BindVariable("cn_timer_shadow_index",     &cn_timer_shadow_index);
    /* not used
    M_BindVariable("cn_meta_firstname",         &cn_meta_firstname);
    M_BindVariable("cn_meta_lastname",          &cn_meta_lastname);
    M_BindVariable("cn_meta_nickname",          &cn_meta_nickname);
    M_BindVariable("cn_meta_birthdate",         &cn_meta_birthdate);
    M_BindVariable("cn_meta_country",           &cn_meta_country);
    M_BindVariable("cn_meta_email",             &cn_meta_email);
    M_BindVariable("cn_meta_url",               &cn_meta_url);
    */
    M_BindVariable("cn_meta_id",                &cn_meta_id);
    // [cndoom] end
    
    M_BindVariable("key_speed",          &key_speed),

    M_BindVariable("mouseb_fire",        &mousebfire),
    M_BindVariable("mouseb_strafe",      &mousebstrafe),
    M_BindVariable("mouseb_forward",     &mousebforward),

    M_BindVariable("joyb_fire",          &joybfire),
    M_BindVariable("joyb_strafe",        &joybstrafe),
    M_BindVariable("joyb_use",           &joybuse),
    M_BindVariable("joyb_speed",         &joybspeed),
=======
    M_BindVariable("key_right",          &key_right);
    M_BindVariable("key_left",           &key_left);
    M_BindVariable("key_up",             &key_up);
    M_BindVariable("key_down",           &key_down);
    M_BindVariable("key_strafeleft",     &key_strafeleft);
    M_BindVariable("key_straferight",    &key_straferight);
    M_BindVariable("key_fire",           &key_fire);
    M_BindVariable("key_use",            &key_use);
    M_BindVariable("key_strafe",         &key_strafe);
    M_BindVariable("key_speed",          &key_speed);

    M_BindVariable("mouseb_fire",        &mousebfire);
    M_BindVariable("mouseb_strafe",      &mousebstrafe);
    M_BindVariable("mouseb_forward",     &mousebforward);

    M_BindVariable("joyb_fire",          &joybfire);
    M_BindVariable("joyb_strafe",        &joybstrafe);
    M_BindVariable("joyb_use",           &joybuse);
    M_BindVariable("joyb_speed",         &joybspeed);

    M_BindVariable("joyb_menu_activate", &joybmenu);
>>>>>>> 63e1c884

    // Extra controls that are not in the Vanilla versions:

    M_BindVariable("joyb_strafeleft",    &joybstrafeleft);
    M_BindVariable("joyb_straferight",   &joybstraferight);
    M_BindVariable("mouseb_strafeleft",  &mousebstrafeleft);
    M_BindVariable("mouseb_straferight", &mousebstraferight);
    M_BindVariable("mouseb_use",         &mousebuse);
    M_BindVariable("mouseb_backward",    &mousebbackward);
    M_BindVariable("dclick_use",         &dclick_use);
    M_BindVariable("key_pause",          &key_pause);
    M_BindVariable("key_message_refresh", &key_message_refresh);
}

void M_BindHereticControls(void)
{
    M_BindVariable("key_flyup",          &key_flyup);
    M_BindVariable("key_flydown",        &key_flydown);
    M_BindVariable("key_flycenter",      &key_flycenter);

    M_BindVariable("key_lookup",         &key_lookup);
    M_BindVariable("key_lookdown",       &key_lookdown);
    M_BindVariable("key_lookcenter",     &key_lookcenter);

    M_BindVariable("key_invleft",        &key_invleft);
    M_BindVariable("key_invright",       &key_invright);
    M_BindVariable("key_useartifact",    &key_useartifact);
}

void M_BindHexenControls(void)
{
    M_BindVariable("key_jump",           &key_jump);
    M_BindVariable("mouseb_jump",        &mousebjump);
    M_BindVariable("joyb_jump",          &joybjump);

    M_BindVariable("key_arti_all",             &key_arti_all);
    M_BindVariable("key_arti_health",          &key_arti_health);
    M_BindVariable("key_arti_poisonbag",       &key_arti_poisonbag);
    M_BindVariable("key_arti_blastradius",     &key_arti_blastradius);
    M_BindVariable("key_arti_teleport",        &key_arti_teleport);
    M_BindVariable("key_arti_teleportother",   &key_arti_teleportother);
    M_BindVariable("key_arti_egg",             &key_arti_egg);
    M_BindVariable("key_arti_invulnerability", &key_arti_invulnerability);
}

void M_BindStrifeControls(void)
{
    // These are shared with all games, but have different defaults:
    key_message_refresh = '/';

    // These keys are shared with Heretic/Hexen but have different defaults:
    key_jump     = 'a';
    key_lookup   = KEY_PGUP;
    key_lookdown = KEY_PGDN;
    key_invleft  = KEY_INS;
    key_invright = KEY_DEL;

    M_BindVariable("key_jump",           &key_jump);
    M_BindVariable("key_lookUp",         &key_lookup);
    M_BindVariable("key_lookDown",       &key_lookdown);
    M_BindVariable("key_invLeft",        &key_invleft);
    M_BindVariable("key_invRight",       &key_invright);

    // Custom Strife-only Keys:
    M_BindVariable("key_useHealth",      &key_usehealth);
    M_BindVariable("key_invquery",       &key_invquery);
    M_BindVariable("key_mission",        &key_mission);
    M_BindVariable("key_invPop",         &key_invpop);
    M_BindVariable("key_invKey",         &key_invkey);
    M_BindVariable("key_invHome",        &key_invhome);
    M_BindVariable("key_invEnd",         &key_invend);
    M_BindVariable("key_invUse",         &key_invuse);
    M_BindVariable("key_invDrop",        &key_invdrop);

    // Strife also supports jump on mouse and joystick, and in the exact same
    // manner as Hexen!
    M_BindVariable("mouseb_jump",        &mousebjump);
    M_BindVariable("joyb_jump",          &joybjump);
}

void M_BindWeaponControls(void)
{
    M_BindVariable("key_weapon1",        &key_weapon1);
    M_BindVariable("key_weapon2",        &key_weapon2);
    M_BindVariable("key_weapon3",        &key_weapon3);
    M_BindVariable("key_weapon4",        &key_weapon4);
    M_BindVariable("key_weapon5",        &key_weapon5);
    M_BindVariable("key_weapon6",        &key_weapon6);
    M_BindVariable("key_weapon7",        &key_weapon7);
    M_BindVariable("key_weapon8",        &key_weapon8);

    M_BindVariable("key_prevweapon",     &key_prevweapon);
    M_BindVariable("key_nextweapon",     &key_nextweapon);

    M_BindVariable("joyb_prevweapon",    &joybprevweapon);
    M_BindVariable("joyb_nextweapon",    &joybnextweapon);

    M_BindVariable("mouseb_prevweapon",  &mousebprevweapon);
    M_BindVariable("mouseb_nextweapon",  &mousebnextweapon);
}

void M_BindMapControls(void)
{
    M_BindVariable("key_map_north",      &key_map_north);
    M_BindVariable("key_map_south",      &key_map_south);
    M_BindVariable("key_map_east",       &key_map_east);
    M_BindVariable("key_map_west",       &key_map_west);
    M_BindVariable("key_map_zoomin",     &key_map_zoomin);
    M_BindVariable("key_map_zoomout",    &key_map_zoomout);
    M_BindVariable("key_map_toggle",     &key_map_toggle);
    M_BindVariable("key_map_maxzoom",    &key_map_maxzoom);
    M_BindVariable("key_map_follow",     &key_map_follow);
    M_BindVariable("key_map_grid",       &key_map_grid);
    M_BindVariable("key_map_mark",       &key_map_mark);
    M_BindVariable("key_map_clearmark",  &key_map_clearmark);
}

void M_BindMenuControls(void)
{
    M_BindVariable("key_menu_activate",  &key_menu_activate);
    M_BindVariable("key_menu_up",        &key_menu_up);
    M_BindVariable("key_menu_down",      &key_menu_down);
    M_BindVariable("key_menu_left",      &key_menu_left);
    M_BindVariable("key_menu_right",     &key_menu_right);
    M_BindVariable("key_menu_back",      &key_menu_back);
    M_BindVariable("key_menu_forward",   &key_menu_forward);
    M_BindVariable("key_menu_confirm",   &key_menu_confirm);
    M_BindVariable("key_menu_abort",     &key_menu_abort);

    M_BindVariable("key_menu_help",      &key_menu_help);
    M_BindVariable("key_menu_save",      &key_menu_save);
    M_BindVariable("key_menu_load",      &key_menu_load);
    M_BindVariable("key_menu_volume",    &key_menu_volume);
    M_BindVariable("key_menu_detail",    &key_menu_detail);
    M_BindVariable("key_menu_qsave",     &key_menu_qsave);
    M_BindVariable("key_menu_endgame",   &key_menu_endgame);
    M_BindVariable("key_menu_messages",  &key_menu_messages);
    M_BindVariable("key_menu_qload",     &key_menu_qload);
    M_BindVariable("key_menu_quit",      &key_menu_quit);
    M_BindVariable("key_menu_gamma",     &key_menu_gamma);

    M_BindVariable("key_menu_incscreen", &key_menu_incscreen);
    M_BindVariable("key_menu_decscreen", &key_menu_decscreen);
    M_BindVariable("key_menu_screenshot",&key_menu_screenshot);
    M_BindVariable("key_demo_quit",      &key_demo_quit);
    M_BindVariable("key_spy",            &key_spy);
}

void M_BindChatControls(unsigned int num_players)
{
    char name[32];  // haleyjd: 20 not large enough - Thank you, come again!
    unsigned int i; // haleyjd: signedness conflict

    M_BindVariable("key_multi_msg",     &key_multi_msg);

    for (i=0; i<num_players; ++i)
    {
        M_snprintf(name, sizeof(name), "key_multi_msgplayer%i", i + 1);
        M_BindVariable(name, &key_multi_msgplayer[i]);
    }
}

//
// Apply custom patches to the default values depending on the
// platform we are running on.
//

void M_ApplyPlatformDefaults(void)
{
    // no-op. Add your platform-specific patches here.
}
<|MERGE_RESOLUTION|>--- conflicted
+++ resolved
@@ -20,11 +20,8 @@
 #include "doomkeys.h"
 
 #include "m_config.h"
-<<<<<<< HEAD
 #include "doom/cn_meta.h" // [cndoom]
-=======
 #include "m_misc.h"
->>>>>>> 63e1c884
 
 //
 // Keyboard controls
@@ -208,17 +205,10 @@
 // Joystick controls
 //
 
-<<<<<<< HEAD
 int joybfire = 0; 
 int joybstrafe = 1; 
 int joybuse = 3; 
 int joybspeed = 29; // [cndoom]
-=======
-int joybfire = 0;
-int joybstrafe = 1;
-int joybuse = 3;
-int joybspeed = 2;
->>>>>>> 63e1c884
 
 int joybstrafeleft = -1;
 int joybstraferight = -1;
@@ -241,17 +231,17 @@
 
 void M_BindBaseControls(void)
 {
-<<<<<<< HEAD
-    M_BindVariable("key_right",          &key_right),
-    M_BindVariable("key_left",           &key_left),
-    M_BindVariable("key_up",             &key_up),
-    M_BindVariable("key_down",           &key_down),
-    M_BindVariable("key_strafeleft",     &key_strafeleft),
-    M_BindVariable("key_straferight",    &key_straferight),
-    M_BindVariable("key_fire",           &key_fire),
-    M_BindVariable("key_use",            &key_use),
-    M_BindVariable("key_strafe",         &key_strafe),
-    
+    M_BindVariable("key_right",          &key_right);
+    M_BindVariable("key_left",           &key_left);
+    M_BindVariable("key_up",             &key_up);
+    M_BindVariable("key_down",           &key_down);
+    M_BindVariable("key_strafeleft",     &key_strafeleft);
+    M_BindVariable("key_straferight",    &key_straferight);
+    M_BindVariable("key_fire",           &key_fire);
+    M_BindVariable("key_use",            &key_use);
+    M_BindVariable("key_strafe",         &key_strafe);
+    M_BindVariable("key_speed",          &key_speed);
+
     // [cndoom] new values
     M_BindVariable("key_strafe_alt",            &key_strafe_alt),
     M_BindVariable("cn_precache_sounds",        &cn_precache_sounds),
@@ -272,29 +262,6 @@
     M_BindVariable("cn_meta_url",               &cn_meta_url);
     */
     M_BindVariable("cn_meta_id",                &cn_meta_id);
-    // [cndoom] end
-    
-    M_BindVariable("key_speed",          &key_speed),
-
-    M_BindVariable("mouseb_fire",        &mousebfire),
-    M_BindVariable("mouseb_strafe",      &mousebstrafe),
-    M_BindVariable("mouseb_forward",     &mousebforward),
-
-    M_BindVariable("joyb_fire",          &joybfire),
-    M_BindVariable("joyb_strafe",        &joybstrafe),
-    M_BindVariable("joyb_use",           &joybuse),
-    M_BindVariable("joyb_speed",         &joybspeed),
-=======
-    M_BindVariable("key_right",          &key_right);
-    M_BindVariable("key_left",           &key_left);
-    M_BindVariable("key_up",             &key_up);
-    M_BindVariable("key_down",           &key_down);
-    M_BindVariable("key_strafeleft",     &key_strafeleft);
-    M_BindVariable("key_straferight",    &key_straferight);
-    M_BindVariable("key_fire",           &key_fire);
-    M_BindVariable("key_use",            &key_use);
-    M_BindVariable("key_strafe",         &key_strafe);
-    M_BindVariable("key_speed",          &key_speed);
 
     M_BindVariable("mouseb_fire",        &mousebfire);
     M_BindVariable("mouseb_strafe",      &mousebstrafe);
@@ -306,7 +273,6 @@
     M_BindVariable("joyb_speed",         &joybspeed);
 
     M_BindVariable("joyb_menu_activate", &joybmenu);
->>>>>>> 63e1c884
 
     // Extra controls that are not in the Vanilla versions:
 
