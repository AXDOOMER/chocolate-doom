--- conflicted
+++ resolved
@@ -69,13 +69,7 @@
 m_config.c           m_config.h            \
 m_controls.c         m_controls.h          \
 m_fixed.c            m_fixed.h             \
-<<<<<<< HEAD
-md5.c                md5.h                 \
-=======
-m_menu.c             m_menu.h              \
-m_misc.c             m_misc.h              \
 sha1.c               sha1.h                \
->>>>>>> ad11652d
 memio.c              memio.h               \
 tables.c             tables.h              \
 v_video.c            v_video.h             \
