// Emacs style mode select   -*- C++ -*- 
//-----------------------------------------------------------------------------
//
// Copyright(C) 1993-1996 Id Software, Inc.
// Copyright(C) 1993-2008 Raven Software
// Copyright(C) 2005 Simon Howard
//
// This program is free software; you can redistribute it and/or
// modify it under the terms of the GNU General Public License
// as published by the Free Software Foundation; either version 2
// of the License, or (at your option) any later version.
//
// This program is distributed in the hope that it will be useful,
// but WITHOUT ANY WARRANTY; without even the implied warranty of
// MERCHANTABILITY or FITNESS FOR A PARTICULAR PURPOSE.  See the
// GNU General Public License for more details.
//
// You should have received a copy of the GNU General Public License
// along with this program; if not, write to the Free Software
// Foundation, Inc., 59 Temple Place - Suite 330, Boston, MA
// 02111-1307, USA.
//
// DESCRIPTION:
//    Configuration file interface.
//
//-----------------------------------------------------------------------------


#include <stdio.h>
#include <stdlib.h>
#include <string.h>
#include <ctype.h>
#include <errno.h>

<<<<<<< HEAD
=======
#ifdef _WIN32
#define WIN32_LEAN_AND_MEAN
#include <windows.h>
#endif

#include "SDL_mixer.h"

>>>>>>> 2c6e7b2f
#include "config.h"

#include "doomtype.h"
#include "doomkeys.h"
#include "doomfeatures.h"
#include "i_system.h"
<<<<<<< HEAD
#include "m_argv.h"
=======
#include "i_video.h"
#include "s_sound.h"
#include "v_video.h"

#include "hu_stuff.h"

// State.
#include "doomstat.h"

// Data.
#include "dstrings.h"

>>>>>>> 2c6e7b2f
#include "m_misc.h"

#include "z_zone.h"

//
// DEFAULTS
//

// Location where all configuration data is stored - 
// default.cfg, savegames, etc.

char *configdir;

// Default filenames for configuration files.

static char *default_main_config;
static char *default_extra_config;

typedef enum 
{
    DEFAULT_INT,
    DEFAULT_STRING,
    DEFAULT_FLOAT,
    DEFAULT_KEY,
} default_type_t;

typedef struct
{
    // Name of the variable
    char *name;

    // Pointer to the location in memory of the variable
    void *location;

    // Type of the variable
    default_type_t type;

    // If this is a key value, the original integer scancode we read from
    // the config file before translating it to the internal key value.
    // If zero, we didn't read this value from a config file.
    int untranslated;

    // The value we translated the scancode into when we read the 
    // config file on startup.  If the variable value is different from
    // this, it has been changed and needs to be converted; otherwise,
    // use the 'untranslated' value.
    int original_translated;

    // If true, this config variable has been bound to a variable
    // and is being used.
    boolean bound;
} default_t;

typedef struct
{
    default_t *defaults;
    int numdefaults;
    char *filename;
} default_collection_t;

#define CONFIG_VARIABLE_KEY(name) \
    { #name, NULL, DEFAULT_KEY, 0, 0, false }
#define CONFIG_VARIABLE_INT(name) \
    { #name, NULL, DEFAULT_INT, 0, 0, false }
#define CONFIG_VARIABLE_FLOAT(name) \
    { #name, NULL, DEFAULT_FLOAT, 0, 0, false }
#define CONFIG_VARIABLE_STRING(name) \
    { #name, NULL, DEFAULT_STRING, 0, 0, false }

//! @begin_config_file default.cfg

static default_t	doom_defaults_list[] =
{
    //! 
    // Mouse sensitivity.  This value is used to multiply input mouse
    // movement to control the effect of moving the mouse.
    //
    // The "normal" maximum value available for this through the 
    // in-game options menu is 9. A value of 31 or greater will cause
    // the game to crash when entering the options menu.
    //

    CONFIG_VARIABLE_INT(mouse_sensitivity),

    //!
    // Volume of sound effects, range 0-15.
    //

    CONFIG_VARIABLE_INT(sfx_volume),

    //!
    // Volume of in-game music, range 0-15.
    //

    CONFIG_VARIABLE_INT(music_volume),

    //!
    // If non-zero, messages are displayed on the heads-up display
    // in the game ("picked up a clip", etc).  If zero, these messages
    // are not displayed.
    //

    CONFIG_VARIABLE_INT(show_messages),

    //! 
    // Keyboard key to turn right.
    //

    CONFIG_VARIABLE_KEY(key_right),

    //!
    // Keyboard key to turn left.
    //

    CONFIG_VARIABLE_KEY(key_left),

    //!
    // Keyboard key to move forward.
    //

    CONFIG_VARIABLE_KEY(key_up),

    //!
    // Keyboard key to move backward.
    //

    CONFIG_VARIABLE_KEY(key_down),

    //!
    // Keyboard key to strafe left.
    //

    CONFIG_VARIABLE_KEY(key_strafeleft),

    //!
    // Keyboard key to strafe right.
    //

    CONFIG_VARIABLE_KEY(key_straferight),

    //!
    // Keyboard key to jump.
    //

    CONFIG_VARIABLE_KEY(key_jump),

    //!
    // Keyboard key to fly upward.
    //

    CONFIG_VARIABLE_KEY(key_flyup),

    //!
    // Keyboard key to fly downwards.
    //

    CONFIG_VARIABLE_KEY(key_flydown),
    
    //!
    // Keyboard key to center flying.
    //

    CONFIG_VARIABLE_KEY(key_flycenter),

    //!
    // Keyboard key to look up.
    //

    CONFIG_VARIABLE_KEY(key_lookup),

    //!
    // Keyboard key to look down.
    //

    CONFIG_VARIABLE_KEY(key_lookdown),

    //!
    // Keyboard key to center the view.
    //

    CONFIG_VARIABLE_KEY(key_lookcenter),

    //!
    // Keyboard key to scroll left in the inventory.
    //

    CONFIG_VARIABLE_KEY(key_invleft),

    //!
    // Keyboard key to scroll right in the inventory.
    //

    CONFIG_VARIABLE_KEY(key_invright),

    //!
    // Keyboard key to use the current item in the inventory.
    //

    CONFIG_VARIABLE_KEY(key_useartifact),

    //!
    // Keyboard key to fire the currently selected weapon.
    //

    CONFIG_VARIABLE_KEY(key_fire),

    //!
    // Keyboard key to "use" an object, eg. a door or switch.
    //

    CONFIG_VARIABLE_KEY(key_use),

    //!
    // Keyboard key to turn on strafing.  When held down, pressing the
    // key to turn left or right causes the player to strafe left or
    // right instead.
    //

    CONFIG_VARIABLE_KEY(key_strafe),

    //!
    // Keyboard key to make the player run.
    //

    CONFIG_VARIABLE_KEY(key_speed),

    //!
    // If non-zero, mouse input is enabled.  If zero, mouse input is
    // disabled.
    //

    CONFIG_VARIABLE_INT(use_mouse), 

    //!
    // Mouse button to fire the currently selected weapon.
    //

    CONFIG_VARIABLE_INT(mouseb_fire),

    //!
    // Mouse button to turn on strafing.  When held down, the player
    // will strafe left and right instead of turning left and right.
    //

    CONFIG_VARIABLE_INT(mouseb_strafe),

    //!
    // Mouse button to move forward.
    //

    CONFIG_VARIABLE_INT(mouseb_forward),

    //!
    // Mouse button to jump.
    //

    CONFIG_VARIABLE_INT(mouseb_jump),

    //!
    // If non-zero, joystick input is enabled.
    //

    CONFIG_VARIABLE_INT(use_joystick),

    //!
    // Joystick button to fire the current weapon.
    //

    CONFIG_VARIABLE_INT(joyb_fire),

    //!
    // Joystick button to fire the current weapon.
    //

    CONFIG_VARIABLE_INT(joyb_strafe),

    //!
    // Joystick button to "use" an object, eg. a door or switch.
    //

    CONFIG_VARIABLE_INT(joyb_use),

    //!
    // Joystick button to make the player run.
    //
    // If this has a value of 20 or greater, the player will always run.
    //

    CONFIG_VARIABLE_INT(joyb_speed),

    //!
    // Joystick button to jump.
    //

    CONFIG_VARIABLE_INT(joyb_jump),

    //!
    // Screen size, range 3-11.
    //
    // A value of 11 gives a full-screen view with the status bar not 
    // displayed.  A value of 10 gives a full-screen view with the
    // status bar displayed.
    //

    CONFIG_VARIABLE_INT(screenblocks),

    //!
    // Screen detail.  Zero gives normal "high detail" mode, while
    // a non-zero value gives "low detail" mode.
    //

    CONFIG_VARIABLE_INT(detaillevel),

    //!
    // Number of sounds that will be played simultaneously.
    //

    CONFIG_VARIABLE_INT(snd_channels),

    //!
    // Music output device.  A non-zero value gives MIDI sound output,
    // while a value of zero disables music.
    //

    CONFIG_VARIABLE_INT(snd_musicdevice),

    //!
    // Sound effects device.  A value of zero disables in-game sound 
    // effects, a value of 1 enables PC speaker sound effects, while 
    // a value in the range 2-9 enables the "normal" digital sound 
    // effects.
    //

    CONFIG_VARIABLE_INT(snd_sfxdevice),

    //!
    // SoundBlaster I/O port. Unused.
    //

    CONFIG_VARIABLE_INT(snd_sbport),

    //!
    // SoundBlaster IRQ.  Unused.
    //

    CONFIG_VARIABLE_INT(snd_sbirq),

    //!
    // SoundBlaster DMA channel.  Unused.
    //

    CONFIG_VARIABLE_INT(snd_sbdma), 

    //!
    // Output port to use for OPL MIDI playback.  Unused.
    //

    CONFIG_VARIABLE_INT(snd_mport),

    //!
    // Gamma correction level.  A value of zero disables gamma 
    // correction, while a value in the range 1-4 gives increasing
    // levels of gamma correction.
    //

    CONFIG_VARIABLE_INT(usegamma),

    //!
    // Directory in which to store savegames.
    //

    CONFIG_VARIABLE_STRING(savedir),

    //!
    // Controls whether messages are displayed in the heads-up display.
    // If this has a non-zero value, messages are displayed.
    //

    CONFIG_VARIABLE_INT(messageson),


    //!
    // Multiplayer chat macro: message to send when alt+0 is pressed.
    //

    CONFIG_VARIABLE_STRING(chatmacro0),

    //!
    // Multiplayer chat macro: message to send when alt+1 is pressed.
    //

    CONFIG_VARIABLE_STRING(chatmacro1),

    //!
    // Multiplayer chat macro: message to send when alt+2 is pressed.
    //

    CONFIG_VARIABLE_STRING(chatmacro2),

    //!
    // Multiplayer chat macro: message to send when alt+3 is pressed.
    //

    CONFIG_VARIABLE_STRING(chatmacro3),

    //!
    // Multiplayer chat macro: message to send when alt+4 is pressed.
    //

    CONFIG_VARIABLE_STRING(chatmacro4), 

    //!
    // Multiplayer chat macro: message to send when alt+5 is pressed.
    //

    CONFIG_VARIABLE_STRING(chatmacro5), 

    //!
    // Multiplayer chat macro: message to send when alt+6 is pressed.
    //

    CONFIG_VARIABLE_STRING(chatmacro6),

    //!
    // Multiplayer chat macro: message to send when alt+7 is pressed.
    //

    CONFIG_VARIABLE_STRING(chatmacro7),

    //!
    // Multiplayer chat macro: message to send when alt+8 is pressed.
    //

    CONFIG_VARIABLE_STRING(chatmacro8),

    //!
    // Multiplayer chat macro: message to send when alt+9 is pressed.
    //

    CONFIG_VARIABLE_STRING(chatmacro9),
};

static default_collection_t doom_defaults = 
{
    doom_defaults_list,
    arrlen(doom_defaults_list),
    NULL,
};

//! @begin_config_file chocolate-doom.cfg

static default_t extra_defaults_list[] = 
{
    //!
    // If non-zero, use the graphical startup mode for Heretic and
    // Hexen.
    //

    CONFIG_VARIABLE_INT(graphical_startup),

    //!
    // If non-zero, video settings will be autoadjusted to a valid 
    // configuration when the screen_width and screen_height variables
    // do not match any valid configuration.
    //

    CONFIG_VARIABLE_INT(autoadjust_video_settings), 

    //!
    // If non-zero, the game will run in full screen mode.  If zero,
    // the game will run in a window.
    //

    CONFIG_VARIABLE_INT(fullscreen), 

    //!
    // If non-zero, the screen will be stretched vertically to display
    // correctly on a square pixel video mode.
    //

    CONFIG_VARIABLE_INT(aspect_ratio_correct),

    //!
    // Number of milliseconds to wait on startup after the video mode
    // has been set, before the game will start.  This allows the 
    // screen to settle on some monitors that do not display an image 
    // for a brief interval after changing video modes.
    //

    CONFIG_VARIABLE_INT(startup_delay), 

    //!
    // Screen width in pixels.  If running in full screen mode, this is
    // the X dimension of the video mode to use.  If running in
    // windowed mode, this is the width of the window in which the game
    // will run.
    //

    CONFIG_VARIABLE_INT(screen_width),

    //!
    // Screen height in pixels.  If running in full screen mode, this is
    // the Y dimension of the video mode to use.  If running in
    // windowed mode, this is the height of the window in which the game
    // will run.
    //

    CONFIG_VARIABLE_INT(screen_height), 

    //!
    // If this is non-zero, the mouse will be "grabbed" when running
    // in windowed mode so that it can be used as an input device.
    // When running full screen, this has no effect.
    //

    CONFIG_VARIABLE_INT(grabmouse),

    //!
    // If non-zero, all vertical mouse movement is ignored.  This 
    // emulates the behavior of the "novert" tool available under DOS
    // that performs the same function.
    //

    CONFIG_VARIABLE_INT(novert),

    //!
    // Mouse acceleration factor.  When the speed of mouse movement
    // exceeds the threshold value (mouse_threshold), the speed is
    // multiplied by this value.
    //

    CONFIG_VARIABLE_FLOAT(mouse_acceleration), 

    //!
    // Mouse acceleration threshold.  When the speed of mouse movement
    // exceeds this threshold value, the speed is multiplied by an 
    // acceleration factor (mouse_acceleration).
    //

    CONFIG_VARIABLE_INT(mouse_threshold),

    //!
    // Sound output sample rate, in Hz.  Typical values to use are 
    // 11025, 22050, 44100 and 48000.
    //

    CONFIG_VARIABLE_INT(snd_samplerate),

    //!
    // If non-zero, the ENDOOM screen is displayed when exiting the
    // game.  If zero, the ENDOOM screen is not displayed.
    //

    CONFIG_VARIABLE_INT(show_endoom),

    //!
    // If non-zero, the Vanilla savegame limit is enforced; if the 
    // savegame exceeds 180224 bytes in size, the game will exit with
    // an error.  If this has a value of zero, there is no limit to
    // the size of savegames.
    //

    CONFIG_VARIABLE_INT(vanilla_savegame_limit),

    //!
    // If non-zero, the Vanilla demo size limit is enforced; the game 
    // exits with an error when a demo exceeds the demo size limit
    // (128KiB by default).  If this has a value of zero, there is no
    // limit to the size of demos.
    //

    CONFIG_VARIABLE_INT(vanilla_demo_limit),

    //!
    // If non-zero, the game behaves like Vanilla Doom, always assuming
    // an American keyboard mapping.  If this has a value of zero, the 
    // native keyboard mapping of the keyboard is used.
    //

    CONFIG_VARIABLE_INT(vanilla_keyboard_mapping),

    //!
    // Name of the SDL video driver to use.  If this is an empty string,
    // the default video driver is used.
    //

    CONFIG_VARIABLE_STRING(video_driver), 

#ifdef FEATURE_MULTIPLAYER

    //!
    // Name to use in network games for identification.  This is only 
    // used on the "waiting" screen while waiting for the game to start.
    //

    CONFIG_VARIABLE_STRING(player_name),

#endif

    //!
    // Joystick number to use; '0' is the first joystick.  A negative
    // value ('-1') indicates that no joystick is configured.
    //

    CONFIG_VARIABLE_INT(joystick_index),

    //!
    // Joystick axis to use to for horizontal (X) movement.
    //

    CONFIG_VARIABLE_INT(joystick_x_axis),

    //!
    // If non-zero, movement on the horizontal joystick axis is inverted.
    //

    CONFIG_VARIABLE_INT(joystick_x_invert),

    //!
    // Joystick axis to use to for vertical (Y) movement.
    //

    CONFIG_VARIABLE_INT(joystick_y_axis),

    //!
    // If non-zero, movement on the vertical joystick axis is inverted.
    //

    CONFIG_VARIABLE_INT(joystick_y_invert), 

    //!
    // Joystick button to strafe left.
    //

    CONFIG_VARIABLE_INT(joyb_strafeleft),

    //!
    // Joystick button to strafe right.
    //

    CONFIG_VARIABLE_INT(joyb_straferight),

    //!
    // Mouse button to strafe left.
    //

    CONFIG_VARIABLE_INT(mouseb_strafeleft),

    //!
    // Mouse button to strafe right.
    //

    CONFIG_VARIABLE_INT(mouseb_straferight),

    //!
    // Mouse button to "use" an object, eg. a door or switch.
    //

    CONFIG_VARIABLE_INT(mouseb_use),

    //!
    // Mouse button to move backwards.
    //

    CONFIG_VARIABLE_INT(mouseb_backward),

    //!
    // If non-zero, double-clicking a mouse button acts like pressing
    // the "use" key to use an object in-game, eg. a door or switch.
    //

    CONFIG_VARIABLE_INT(dclick_use),

#ifdef FEATURE_SOUND

    //!
    // Controls whether libsamplerate support is used for performing
    // sample rate conversions of sound effects.  Support for this
    // must be compiled into the program.
    //
    // If zero, libsamplerate support is disabled.  If non-zero, 
    // libsamplerate is enabled. Increasing values roughly correspond
    // to higher quality conversion; the higher the quality, the 
    // slower the conversion process.  Linear conversion = 1; 
    // Zero order hold = 2; Fast Sinc filter = 3; Medium quality
    // Sinc filter = 4; High quality Sinc filter = 5.
    //

    CONFIG_VARIABLE_INT(use_libsamplerate),

#endif

    //!
    // Key to pause or unpause the game.
    //

    CONFIG_VARIABLE_KEY(key_pause),

    //!
    // Key that activates the menu when pressed.
    //

    CONFIG_VARIABLE_KEY(key_menu_activate),

    //!
    // Key that moves the cursor up on the menu.
    //

    CONFIG_VARIABLE_KEY(key_menu_up),

    //!
    // Key that moves the cursor down on the menu.
    //

    CONFIG_VARIABLE_KEY(key_menu_down),

    //!
    // Key that moves the currently selected slider on the menu left.
    //

    CONFIG_VARIABLE_KEY(key_menu_left),

    //!
    // Key that moves the currently selected slider on the menu right.
    //

    CONFIG_VARIABLE_KEY(key_menu_right),

    //!
    // Key to go back to the previous menu.
    //

    CONFIG_VARIABLE_KEY(key_menu_back),

    //!
    // Key to activate the currently selected menu item.
    //

    CONFIG_VARIABLE_KEY(key_menu_forward),

    //!
    // Key to answer 'yes' to a question in the menu.
    //

    CONFIG_VARIABLE_KEY(key_menu_confirm),

    //!
    // Key to answer 'no' to a question in the menu.
    //

    CONFIG_VARIABLE_KEY(key_menu_abort),

    //!
    // Keyboard shortcut to bring up the help screen.
    //

    CONFIG_VARIABLE_KEY(key_menu_help),

    //!
    // Keyboard shortcut to bring up the save game menu.
    //

    CONFIG_VARIABLE_KEY(key_menu_save),

    //!
    // Keyboard shortcut to bring up the load game menu.
    //

    CONFIG_VARIABLE_KEY(key_menu_load),

    //!
    // Keyboard shortcut to bring up the sound volume menu.
    //

    CONFIG_VARIABLE_KEY(key_menu_volume),

    //!
    // Keyboard shortcut to toggle the detail level.
    //

    CONFIG_VARIABLE_KEY(key_menu_detail),

    //!
    // Keyboard shortcut to quicksave the current game.
    //

    CONFIG_VARIABLE_KEY(key_menu_qsave),

    //!
    // Keyboard shortcut to end the game.
    //

    CONFIG_VARIABLE_KEY(key_menu_endgame),

    //!
    // Keyboard shortcut to toggle heads-up messages.
    //

    CONFIG_VARIABLE_KEY(key_menu_messages),

    //!
    // Keyboard shortcut to load the last quicksave.
    //

    CONFIG_VARIABLE_KEY(key_menu_qload),

    //!
    // Keyboard shortcut to quit the game.
    //

    CONFIG_VARIABLE_KEY(key_menu_quit),

    //!
    // Keyboard shortcut to toggle the gamma correction level.
    //

    CONFIG_VARIABLE_KEY(key_menu_gamma),

    //!
    // Keyboard shortcut to increase the screen size.
    //

    CONFIG_VARIABLE_KEY(key_menu_incscreen),

    //!
    // Keyboard shortcut to decrease the screen size.
    //

    CONFIG_VARIABLE_KEY(key_menu_decscreen),

    //!
    // Key to toggle the map view.
    //

    CONFIG_VARIABLE_KEY(key_map_toggle),

    //!
    // Key to pan north when in the map view.
    //

    CONFIG_VARIABLE_KEY(key_map_north),

    //!
    // Key to pan south when in the map view.
    //

    CONFIG_VARIABLE_KEY(key_map_south),

    //!
    // Key to pan east when in the map view.
    //

    CONFIG_VARIABLE_KEY(key_map_east),

    //!
    // Key to pan west when in the map view.
    //

    CONFIG_VARIABLE_KEY(key_map_west),

    //!
    // Key to zoom in when in the map view.
    //

    CONFIG_VARIABLE_KEY(key_map_zoomin),

    //!
    // Key to zoom out when in the map view.
    //

    CONFIG_VARIABLE_KEY(key_map_zoomout),

    //!
    // Key to zoom out the maximum amount when in the map view.
    //

    CONFIG_VARIABLE_KEY(key_map_maxzoom),

    //!
    // Key to toggle follow mode when in the map view.
    //

    CONFIG_VARIABLE_KEY(key_map_follow),

    //!
    // Key to toggle the grid display when in the map view.
    //

    CONFIG_VARIABLE_KEY(key_map_grid),

    //!
    // Key to set a mark when in the map view.
    //

    CONFIG_VARIABLE_KEY(key_map_mark),

    //!
    // Key to clear all marks when in the map view.
    //

    CONFIG_VARIABLE_KEY(key_map_clearmark),

    //!
    // Key to select weapon 1.
    //

    CONFIG_VARIABLE_KEY(key_weapon1),

    //!
    // Key to select weapon 2.
    //

    CONFIG_VARIABLE_KEY(key_weapon2),

    //!
    // Key to select weapon 3.
    //

    CONFIG_VARIABLE_KEY(key_weapon3),

    //!
    // Key to select weapon 4.
    //

    CONFIG_VARIABLE_KEY(key_weapon4),

    //!
    // Key to select weapon 5.
    //

    CONFIG_VARIABLE_KEY(key_weapon5),

    //!
    // Key to select weapon 6.
    //

    CONFIG_VARIABLE_KEY(key_weapon6),

    //!
    // Key to select weapon 7.
    //

    CONFIG_VARIABLE_KEY(key_weapon7),

    //!
    // Key to select weapon 8.
    //

    CONFIG_VARIABLE_KEY(key_weapon8),

    //!
    // Key to re-display last message.
    //

    CONFIG_VARIABLE_KEY(key_message_refresh),
};

static default_collection_t extra_defaults =
{
    extra_defaults_list,
    arrlen(extra_defaults_list),
    NULL,
};

// Search a collection for a variable

static default_t *SearchCollection(default_collection_t *collection, char *name)
{
    int i;

    for (i=0; i<collection->numdefaults; ++i) 
    {
        if (!strcmp(name, collection->defaults[i].name))
        {
            return &collection->defaults[i];
        }
    }

    return NULL;
}

static const int scantokey[128] =
{
    0  ,    27,     '1',    '2',    '3',    '4',    '5',    '6',
    '7',    '8',    '9',    '0',    '-',    '=',    KEY_BACKSPACE, 9,
    'q',    'w',    'e',    'r',    't',    'y',    'u',    'i',
    'o',    'p',    '[',    ']',    13,		KEY_RCTRL, 'a',    's',
    'd',    'f',    'g',    'h',    'j',    'k',    'l',    ';',
    '\'',   '`',    KEY_RSHIFT,'\\',   'z',    'x',    'c',    'v',
    'b',    'n',    'm',    ',',    '.',    '/',    KEY_RSHIFT,KEYP_MULTIPLY,
    KEY_RALT,  ' ',  KEY_CAPSLOCK,KEY_F1,  KEY_F2,   KEY_F3,   KEY_F4,   KEY_F5,
    KEY_F6,   KEY_F7,   KEY_F8,   KEY_F9,   KEY_F10,  KEY_PAUSE,KEY_SCRLCK,KEY_HOME,
    KEY_UPARROW,KEY_PGUP,KEY_MINUS,KEY_LEFTARROW,KEYP_5,KEY_RIGHTARROW,KEYP_PLUS,KEY_END,
    KEY_DOWNARROW,KEY_PGDN,KEY_INS,KEY_DEL,0,   0,      0,      KEY_F11,
    KEY_F12,  0,      0,      0,      0,      0,      0,      0,
    0,      0,      0,      0,      0,      0,      0,      0,
    0,      0,      0,      0,      0,      0,      0,      0,
    0,      0,      0,      0,      0,      0,      0,      0,
    0,      0,      0,      0,      0,      0,      0,      0
};


static void SaveDefaultCollection(default_collection_t *collection)
{
    default_t *defaults;
    int i, v;
    FILE *f;
	
    f = fopen (collection->filename, "w");
    if (!f)
	return; // can't write the file, but don't complain

    defaults = collection->defaults;
		
    for (i=0 ; i<collection->numdefaults ; i++)
    {
        int chars_written;

        // Ignore unbound variables

        if (!defaults[i].bound)
        {
            continue;
        }

        // Print the name and line up all values at 30 characters

        chars_written = fprintf(f, "%s ", defaults[i].name);

        for (; chars_written < 30; ++chars_written)
            fprintf(f, " ");

        // Print the value

        switch (defaults[i].type) 
        {
            case DEFAULT_KEY:

                // use the untranslated version if we can, to reduce
                // the possibility of screwing up the user's config
                // file
                
                v = * (int *) defaults[i].location;

                if (defaults[i].untranslated
                 && v == defaults[i].original_translated)
                {
                    // Has not been changed since the last time we
                    // read the config file.

                    v = defaults[i].untranslated;
                }
                else
                {
                    // search for a reverse mapping back to a scancode
                    // in the scantokey table

                    int s;

                    for (s=0; s<128; ++s)
                    {
                        if (scantokey[s] == v)
                        {
                            v = s;
                            break;
                        }
                    }
                }

	        fprintf(f, "%i", v);
                break;

            case DEFAULT_INT:
	        fprintf(f, "%i", * (int *) defaults[i].location);
                break;

            case DEFAULT_FLOAT:
                fprintf(f, "%f", * (float *) defaults[i].location);
                break;

            case DEFAULT_STRING:
	        fprintf(f,"\"%s\"", * (char **) (defaults[i].location));
                break;
        }

        fprintf(f, "\n");
    }

    fclose (f);
}

// Parses integer values in the configuration file

static int ParseIntParameter(char *strparm)
{
    int parm;

    if (strparm[0] == '0' && strparm[1] == 'x')
        sscanf(strparm+2, "%x", &parm);
    else
        sscanf(strparm, "%i", &parm);

    return parm;
}

static void LoadDefaultCollection(default_collection_t *collection)
{
    default_t *def;
    FILE *f;
    char defname[80];
    char strparm[100];
    char *s;
    int intparm;

    // read the file in, overriding any set defaults
    f = fopen(collection->filename, "r");

    if (f == NULL)
    {
        // File not opened, but don't complain. 
        // It's probably just the first time they ran the game.

        return;
    }
    
    while (!feof(f))
    {
        if (fscanf (f, "%79s %[^\n]\n", defname, strparm) != 2)
        {
            // This line doesn't match
          
            continue;
        }

        // Strip off trailing non-printable characters (\r characters
        // from DOS text files)

        while (strlen(strparm) > 0 && !isprint(strparm[strlen(strparm)-1]))
        {
            strparm[strlen(strparm)-1] = '\0';
        }
        
        // Find the setting in the list
       
        def = SearchCollection(collection, defname);

        if (def == NULL || !def->bound)
        {
            // Unknown variable?  Unbound variables are also treated
            // as unknown.

            continue;
        }

        // parameter found

        switch (def->type)
        {
            case DEFAULT_STRING:
                s = strdup(strparm + 1);
                s[strlen(s) - 1] = '\0';
                * (char **) def->location = s;
                break;

            case DEFAULT_INT:
                * (int *) def->location = ParseIntParameter(strparm);
                break;

<<<<<<< HEAD
            case DEFAULT_KEY:
=======
                    intparm = ParseIntParameter(strparm);
                    defaults[i].untranslated = intparm;
                    if (intparm >= 0 && intparm < 128)
                    {
                        intparm = scantokey[intparm];
                    }
                    else
                    {
                        intparm = 0;
                    }
>>>>>>> 2c6e7b2f

                // translate scancodes read from config
                // file (save the old value in untranslated)

                intparm = ParseIntParameter(strparm);
                def->untranslated = intparm;
                intparm = scantokey[intparm];

                def->original_translated = intparm;
                * (int *) def->location = intparm;
                break;

            case DEFAULT_FLOAT:
                * (float *) def->location = (float) atof(strparm);
                break;
        }
    }
            
    fclose (f);
}

// Set the default filenames to use for configuration files.

void M_SetConfigFilenames(char *main_config, char *extra_config)
{
    default_main_config = main_config;
    default_extra_config = extra_config;
}

//
// M_SaveDefaults
//

void M_SaveDefaults (void)
{
    SaveDefaultCollection(&doom_defaults);
    SaveDefaultCollection(&extra_defaults);
}

//
// Save defaults to alternate filenames
//

void M_SaveDefaultsAlternate(char *main, char *extra)
{
    char *orig_main;
    char *orig_extra;

    // Temporarily change the filenames

    orig_main = doom_defaults.filename;
    orig_extra = extra_defaults.filename;

    doom_defaults.filename = main;
    extra_defaults.filename = extra;

    M_SaveDefaults();

    // Restore normal filenames

    doom_defaults.filename = orig_main;
    extra_defaults.filename = orig_extra;
}

//
// M_LoadDefaults
//

void M_LoadDefaults (void)
{
    int i;
 
    // check for a custom default file

    //!
    // @arg <file>
    // @vanilla
    //
    // Load configuration from the specified file.  The default 
    // configuration file (for Doom) is named default.cfg.
    //

    i = M_CheckParm ("-config");

    if (i && i<myargc-1)
    {
	doom_defaults.filename = myargv[i+1];
	printf ("	default file: %s\n",doom_defaults.filename);
    }
    else
    {
        doom_defaults.filename
            = malloc(strlen(configdir) + strlen(default_main_config) + 1);
        sprintf(doom_defaults.filename, "%s%s", configdir, default_main_config);
    }

    printf("saving config in %s\n", doom_defaults.filename);

    //!
    // @arg <file>
    //
    // Load extra configuration from the specified file.  The default
    // configuration file for Doom is named chocolate-doom.cfg.
    //

    i = M_CheckParm("-extraconfig");

    if (i && i<myargc-1)
    {
        extra_defaults.filename = myargv[i+1];
        printf("        extra configuration file: %s\n", 
               extra_defaults.filename);
    }
    else
    {
        extra_defaults.filename 
            = malloc(strlen(configdir) + strlen(default_extra_config) + 1);
        sprintf(extra_defaults.filename, "%s%s", 
                configdir, default_extra_config);
    }

    LoadDefaultCollection(&doom_defaults);
    LoadDefaultCollection(&extra_defaults);
}

// Get a configuration file variable by its name

static default_t *GetDefaultForName(char *name)
{
    default_t *result;

    // Try the main list and the extras

    result = SearchCollection(&doom_defaults, name);

    if (result == NULL)
    {
        result = SearchCollection(&extra_defaults, name);
    }

    // Not found? Internal error.

    if (result == NULL)
    {
        I_Error("Unknown configuration variable: '%s'", name);
    }

    return result;
}

//
// Bind a variable to a given configuration file variable, by name.
//

void M_BindVariable(char *name, void *location)
{
    default_t *variable;

    variable = GetDefaultForName(name);

    variable->location = location;
    variable->bound = true;
}

// Get the path to the default configuration dir to use, if NULL
// is passed to M_SetConfigDir.

static char *GetDefaultConfigDir(void)
{
#if !defined(_WIN32) || defined(_WIN32_WCE)

    // Configuration settings are stored in ~/.chocolate-doom/,
    // except on Windows, where we behave like Vanilla Doom and
    // save in the current directory.

    char *homedir;
    char *result;

    homedir = getenv("HOME");

    if (homedir != NULL)
    {
        // put all configuration in a config directory off the
        // homedir

        result = malloc(strlen(homedir) + strlen(PACKAGE_TARNAME) + 5);

        sprintf(result, "%s%c.%s%c", homedir, DIR_SEPARATOR,
                                     PACKAGE_TARNAME, DIR_SEPARATOR);

        return result;
    }
    else
#endif /* #ifndef _WIN32 */
    {
        return strdup("");
    }
}

// 
// SetConfigDir:
//
// Sets the location of the configuration directory, where configuration
// files are stored - default.cfg, chocolate-doom.cfg, savegames, etc.
//

void M_SetConfigDir(char *dir)
{
    // Use the directory that was passed, or find the default.

    if (dir != NULL)
    {
        configdir = dir;
    }
    else
    {
        configdir = GetDefaultConfigDir();
    }

    printf("Using %s for configuration and saves\n", configdir);

    // Make the directory if it doesn't already exist:

<<<<<<< HEAD
    M_MakeDirectory(configdir);
=======
void M_ApplyPlatformDefaults(void)
{
#ifdef _WIN32_WCE
    M_ApplyWindowsCEDefaults();
#endif

    // Before SDL_mixer version 1.2.11, MIDI music caused the game
    // to crash when it looped.  If this is an old SDL_mixer version,
    // disable MIDI.

#ifdef __MACOSX__
    {
        const SDL_version *v = Mix_Linked_Version();

        if (SDL_VERSIONNUM(v->major, v->minor, v->patch)
          < SDL_VERSIONNUM(1, 2, 11))
        {
            snd_musicdevice = SNDDEVICE_NONE;
        }
    }
#endif
>>>>>>> 2c6e7b2f
}
<|MERGE_RESOLUTION|>--- conflicted
+++ resolved
@@ -32,38 +32,13 @@
 #include <ctype.h>
 #include <errno.h>
 
-<<<<<<< HEAD
-=======
-#ifdef _WIN32
-#define WIN32_LEAN_AND_MEAN
-#include <windows.h>
-#endif
-
-#include "SDL_mixer.h"
-
->>>>>>> 2c6e7b2f
 #include "config.h"
 
 #include "doomtype.h"
 #include "doomkeys.h"
 #include "doomfeatures.h"
 #include "i_system.h"
-<<<<<<< HEAD
 #include "m_argv.h"
-=======
-#include "i_video.h"
-#include "s_sound.h"
-#include "v_video.h"
-
-#include "hu_stuff.h"
-
-// State.
-#include "doomstat.h"
-
-// Data.
-#include "dstrings.h"
-
->>>>>>> 2c6e7b2f
 #include "m_misc.h"
 
 #include "z_zone.h"
@@ -1232,27 +1207,21 @@
                 * (int *) def->location = ParseIntParameter(strparm);
                 break;
 
-<<<<<<< HEAD
             case DEFAULT_KEY:
-=======
-                    intparm = ParseIntParameter(strparm);
-                    defaults[i].untranslated = intparm;
-                    if (intparm >= 0 && intparm < 128)
-                    {
-                        intparm = scantokey[intparm];
-                    }
-                    else
-                    {
-                        intparm = 0;
-                    }
->>>>>>> 2c6e7b2f
 
                 // translate scancodes read from config
                 // file (save the old value in untranslated)
 
                 intparm = ParseIntParameter(strparm);
                 def->untranslated = intparm;
-                intparm = scantokey[intparm];
+                if (intparm >= 0 && intparm < 128)
+                {
+                    intparm = scantokey[intparm];
+                }
+                else
+                {
+                    intparm = 0;
+                }
 
                 def->original_translated = intparm;
                 * (int *) def->location = intparm;
@@ -1469,29 +1438,5 @@
 
     // Make the directory if it doesn't already exist:
 
-<<<<<<< HEAD
     M_MakeDirectory(configdir);
-=======
-void M_ApplyPlatformDefaults(void)
-{
-#ifdef _WIN32_WCE
-    M_ApplyWindowsCEDefaults();
-#endif
-
-    // Before SDL_mixer version 1.2.11, MIDI music caused the game
-    // to crash when it looped.  If this is an old SDL_mixer version,
-    // disable MIDI.
-
-#ifdef __MACOSX__
-    {
-        const SDL_version *v = Mix_Linked_Version();
-
-        if (SDL_VERSIONNUM(v->major, v->minor, v->patch)
-          < SDL_VERSIONNUM(1, 2, 11))
-        {
-            snd_musicdevice = SNDDEVICE_NONE;
-        }
-    }
-#endif
->>>>>>> 2c6e7b2f
 }
