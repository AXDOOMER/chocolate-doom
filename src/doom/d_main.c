--- conflicted
+++ resolved
@@ -466,10 +466,21 @@
 //
 void D_DoomLoop (void)
 {
-<<<<<<< HEAD
     int i, qsdelay; // [cndoom]
+    if (bfgedition &&
+        (demorecording || (gameaction == ga_playdemo) || netgame))
+    {
+        printf(" WARNING: You are playing using one of the Doom Classic\n"
+               " IWAD files shipped with the Doom 3: BFG Edition. These are\n"
+               " known to be incompatible with the regular IWAD files and\n"
+               " may cause demos and network games to get out of sync.\n");
+    }
+
     if (demorecording)
 	G_BeginRecording ();
+
+    main_loop_started = true;
+
     
     // [cndoom] don't run any tics before the player has a chance to move,
     // and optionally wait for a little while after I_InitGraphics has been
@@ -500,23 +511,6 @@
 	if (qsdelay)
 	    CN_QSScreen(qsdelay);
     }
-    
-=======
-    if (bfgedition &&
-        (demorecording || (gameaction == ga_playdemo) || netgame))
-    {
-        printf(" WARNING: You are playing using one of the Doom Classic\n"
-               " IWAD files shipped with the Doom 3: BFG Edition. These are\n"
-               " known to be incompatible with the regular IWAD files and\n"
-               " may cause demos and network games to get out of sync.\n");
-    }
-
-    if (demorecording)
-	G_BeginRecording ();
-
-    main_loop_started = true;
-
->>>>>>> 63e1c884
     TryRunTics();
 
     I_SetWindowTitle(gamedescription);
