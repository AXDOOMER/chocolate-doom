--- conflicted
+++ resolved
@@ -31,13 +31,8 @@
 
 
 
-<<<<<<< HEAD
 cndoom.6: ../src $(MANPAGE_GEN_FILES)
-	./docgen -g doom -m manpage.template ../src ../src/doom > $@
-=======
-chocolate-doom.6: ../src $(MANPAGE_GEN_FILES)
 	./docgen -g doom -m doom.template ../src ../src/doom > $@
->>>>>>> 7f27444e
 
 default.cfg.5: ../src default.cfg.template
 	./docgen -g doom -m default.cfg.template \
@@ -49,13 +44,8 @@
 
 
 
-<<<<<<< HEAD
 cnheretic.6: ../src $(MANPAGE_GEN_FILES)
-	./docgen -g heretic -m manpage.template ../src ../src/heretic > $@
-=======
-chocolate-heretic.6: ../src $(MANPAGE_GEN_FILES)
 	./docgen -g heretic -m heretic.template ../src ../src/heretic > $@
->>>>>>> 7f27444e
 
 heretic.cfg.5: ../src default.cfg.template
 	./docgen -g heretic -m default.cfg.template \
@@ -67,13 +57,8 @@
 
 
 
-<<<<<<< HEAD
 cnhexen.6: ../src $(MANPAGE_GEN_FILES)
-	./docgen -g hexen -m manpage.template ../src ../src/hexen > $@
-=======
-chocolate-hexen.6: ../src $(MANPAGE_GEN_FILES)
 	./docgen -g hexen -m hexen.template ../src ../src/hexen > $@
->>>>>>> 7f27444e
 
 hexen.cfg.5: ../src default.cfg.template
 	./docgen -g hexen -m default.cfg.template \
@@ -85,13 +70,8 @@
 
 
 
-<<<<<<< HEAD
 cnstrife.6: ../src $(MANPAGE_GEN_FILES)
-	./docgen -g strife -m manpage.template ../src ../src/strife > $@
-=======
-chocolate-strife.6: ../src $(MANPAGE_GEN_FILES)
 	./docgen -g strife -m strife.template ../src ../src/strife > $@
->>>>>>> 7f27444e
 
 strife.cfg.5: ../src default.cfg.template
 	./docgen -g strife -m default.cfg.template \
