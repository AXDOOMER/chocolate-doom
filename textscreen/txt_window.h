--- conflicted
+++ resolved
@@ -191,7 +191,6 @@
                           TxtWindowMousePress mouse_listener,
                           void *user_data);
 
-<<<<<<< HEAD
 /**
  * Open a window displaying a message.
  *
@@ -202,8 +201,4 @@
 
 txt_window_t *TXT_MessageBox(char *title, char *message, ...);
 
-#endif /* #ifndef TXT_WINDOW_T */
-=======
 #endif /* #ifndef TXT_WINDOW_H */
->>>>>>> e10af521
-
